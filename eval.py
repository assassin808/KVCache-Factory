--- conflicted
+++ resolved
@@ -104,22 +104,15 @@
         ["StreamingLLM"],
         ["H2O"],
         ["PyramidKV"],
-<<<<<<< HEAD
         ["CAM"],
-=======
         ["L2Norm"]
->>>>>>> 61571acd
     ]
     
     for dataset in dataset_list:
         
         results_list[0].append(dataset)
         
-<<<<<<< HEAD
-        for idx, method in enumerate(["FullKV", "random", "SnapKV", "StreamingLLM", "H2O", "PyramidKV","CAM"]):
-=======
-        for idx, method in enumerate(["FullKV", "random", "SnapKV", "StreamingLLM", "H2O", "PyramidKV", "L2Norm"]):
->>>>>>> 61571acd
+        for idx, method in enumerate(["FullKV", "random", "SnapKV", "StreamingLLM", "H2O", "PyramidKV", "L2Norm","CAM"]):
         # for idx, method in enumerate(["H2_global", "PyramidKV_global", "local"]):
             try:
                 args.method = method
