import inspect
import math
import torch
import torch.nn as nn
import torch.nn.functional as F
from typing import List, Optional, Tuple, Union
import warnings
from transformers.cache_utils import Cache, DynamicCache, StaticCache
from transformers.models.mistral.modeling_mistral import (
    apply_rotary_pos_emb,
    repeat_kv,
)
from transformers.modeling_attn_mask_utils import _prepare_4d_causal_attention_mask, _prepare_4d_causal_attention_mask_for_sdpa
from transformers.modeling_outputs import BaseModelOutputWithPast
from transformers.utils import (
    logging,
    is_flash_attn_2_available,
)
from pyramidkv.pyramidkv_utils import init_pyramidkv,init_snapkv,init_CAM,init_H2O,init_StreamingLLM,init_l2norm, init_adakv, init_headkv
from pyramidkv.pyramidkv_utils import DynamicCacheSplitHeadFlatten

if is_flash_attn_2_available():
    from flash_attn import flash_attn_func, flash_attn_varlen_func
    from flash_attn.bert_padding import index_first_axis, pad_input, unpad_input  # noqa
    from transformers.modeling_flash_attention_utils import _flash_attention_forward
    _flash_supports_window_size = "window_size" in list(inspect.signature(flash_attn_func).parameters)


logger = logging.get_logger(__name__)

# def _flash_attention_forward(
#     self, query_states, key_states, value_states, attention_mask, query_length, dropout=0.0, softmax_scale=None
# ):
#     """
#     Calls the forward method of Flash Attention - if the input hidden states contain at least one padding token
#     first unpad the input, then computes the attention scores and pad the final attention scores.

#     Args:
#         query_states (`torch.Tensor`):
#             Input query states to be passed to Flash Attention API
#         key_states (`torch.Tensor`):
#             Input key states to be passed to Flash Attention API
#         value_states (`torch.Tensor`):
#             Input value states to be passed to Flash Attention API
#         attention_mask (`torch.Tensor`):
#             The padding mask - corresponds to a tensor of size `(batch_size, seq_len)` where 0 stands for the
#             position of padding tokens and 1 for the position of non-padding tokens.
#         dropout (`float`):
#             Attention dropout
#         softmax_scale (`float`, *optional*):
#             The scaling of QK^T before applying softmax. Default to 1 / sqrt(head_dim)
#     """
#     if not self._flash_attn_uses_top_left_mask:
#         causal = self.is_causal
#     else:
#         # TODO: Remove the `query_length != 1` check once Flash Attention for RoCm is bumped to 2.1. For details, please see the comment in LlamaFlashAttention2 __init__.
#         causal = self.is_causal and query_length != 1

#     # Contains at least one padding token in the sequence
#     if attention_mask is not None:
#         batch_size = query_states.shape[0]
#         query_states, key_states, value_states, indices_q, cu_seq_lens, max_seq_lens = self._upad_input(
#             query_states, key_states, value_states, attention_mask, query_length
#         )

#         cu_seqlens_q, cu_seqlens_k = cu_seq_lens
#         max_seqlen_in_batch_q, max_seqlen_in_batch_k = max_seq_lens

#         attn_output_unpad = flash_attn_varlen_func(
#             query_states,
#             key_states,
#             value_states,
#             cu_seqlens_q=cu_seqlens_q,
#             cu_seqlens_k=cu_seqlens_k,
#             max_seqlen_q=max_seqlen_in_batch_q,
#             max_seqlen_k=max_seqlen_in_batch_k,
#             dropout_p=dropout,
#             softmax_scale=softmax_scale,
#             causal=causal,
#         )

#         attn_output = pad_input(attn_output_unpad, indices_q, batch_size, query_length)
#     else:
#         attn_output = flash_attn_func(
#             query_states, key_states, value_states, dropout, softmax_scale=softmax_scale, causal=causal
#         )

#     # if self.layer_idx == 0:
#     #     import pdb; pdb.set_trace()

#     return attn_output


def mistral_attn_forward_H2O(
    self,
    hidden_states: torch.Tensor,
    attention_mask: Optional[torch.Tensor] = None,
    position_ids: Optional[torch.LongTensor] = None,
    past_key_value: Optional[Cache] = None,
    output_attentions: bool = False,
    use_cache: bool = False,
    cache_position: Optional[torch.LongTensor] = None,
    **kwargs,
) -> Tuple[torch.Tensor, Optional[torch.Tensor], Optional[Tuple[torch.Tensor]]]:
    if "padding_mask" in kwargs:
        warnings.warn(
            "Passing `padding_mask` is deprecated and will be removed in v4.37. Please make sure use `attention_mask` instead.`"
        )
    bsz, q_len, _ = hidden_states.size()

    init_H2O(self)

    query_states = self.q_proj(hidden_states)
    key_states = self.k_proj(hidden_states)
    value_states = self.v_proj(hidden_states)

    query_states = query_states.view(bsz, q_len, self.num_heads, self.head_dim).transpose(1, 2)
    key_states = key_states.view(bsz, q_len, self.num_key_value_heads, self.head_dim).transpose(1, 2)
    value_states = value_states.view(bsz, q_len, self.num_key_value_heads, self.head_dim).transpose(1, 2)

    kv_seq_len = key_states.shape[-2]
    # if past_key_value is not None:
    #     if self.layer_idx is None:
    #         raise ValueError(
    #             f"The cache structure has changed since version v4.36. If you are using {self.__class__.__name__} "
    #             "for auto-regressive decoding with k/v caching, please make sure to initialize the attention class "
    #             "with a layer index."
    #         )
    #     kv_seq_len += past_key_value.get_usable_length(kv_seq_len, self.layer_idx)
    if past_key_value is not None:
        if self.layer_idx is None:
            raise ValueError(
                f"The cache structure has changed since version v4.36. If you are using {self.__class__.__name__} "
                "for auto-regressive decoding with k/v caching, please make sure to initialize the attention class "
                "with a layer index."
            )
        if hasattr(self, "kv_seq_len"): #[SnapKV] add kv_seq_len
            if self.kv_seq_len != 0:
                kv_seq_len += self.kv_seq_len
            else:
                kv_seq_len += past_key_value.get_usable_length(kv_seq_len, self.layer_idx)
        else:
            kv_seq_len += past_key_value.get_usable_length(kv_seq_len, self.layer_idx)



    cos, sin = self.rotary_emb(value_states, position_ids)
    query_states, key_states = apply_rotary_pos_emb(query_states, key_states, cos, sin)
    # repeat k/v heads if n_kv_heads < n_heads
    key_states = repeat_kv(key_states, self.num_key_value_groups)
    value_states = repeat_kv(value_states, self.num_key_value_groups)

    if past_key_value is not None:
        # sin and cos are specific to RoPE models; cache_position needed for the static cache
        cache_kwargs = {"sin": sin, "cos": cos, "cache_position": cache_position}
        if key_states.shape[-2] == kv_seq_len:
            self.kv_seq_len = kv_seq_len
            key_states_compress, value_states_compress = self.kv_cluster.update_kv(key_states, query_states, value_states, attention_mask, self.num_key_value_groups)
            past_key_value.update(key_states_compress, value_states_compress, self.layer_idx, cache_kwargs)
        else:
            self.kv_seq_len += q_len
            key_states, value_states = past_key_value.update(key_states, value_states, self.layer_idx, cache_kwargs)
        past_key_value._seen_tokens=self.kv_seq_len
    
    attn_weights = torch.matmul(query_states, key_states.transpose(2, 3)) / math.sqrt(self.head_dim)

    if attn_weights.size() != (bsz, self.num_heads, q_len, kv_seq_len):
        raise ValueError(
            f"Attention weights should be of size {(bsz, self.num_heads, q_len, kv_seq_len)}, but is"
            f" {attn_weights.size()}"
        )

    if attention_mask is not None:
        if attention_mask.size() != (bsz, 1, q_len, kv_seq_len):
            raise ValueError(
                f"Attention mask should be of size {(bsz, 1, q_len, kv_seq_len)}, but is {attention_mask.size()}"
            )

        attn_weights = attn_weights + attention_mask

    # upcast attention to fp32
    attn_weights = nn.functional.softmax(attn_weights, dim=-1, dtype=torch.float32).to(query_states.dtype)
    attn_weights = nn.functional.dropout(attn_weights, p=self.attention_dropout, training=self.training)
    attn_output = torch.matmul(attn_weights, value_states)

    if attn_output.size() != (bsz, self.num_heads, q_len, self.head_dim):
        raise ValueError(
            f"`attn_output` should be of size {(bsz, self.num_heads, q_len, self.head_dim)}, but is"
            f" {attn_output.size()}"
        )

    attn_output = attn_output.transpose(1, 2).contiguous()

    attn_output = attn_output.view(bsz, q_len, -1)
    attn_output = self.o_proj(attn_output)

    if not output_attentions:
        attn_weights = None

    return attn_output, attn_weights, past_key_value


def mistral_sdpa_attn_forward_H2O(
    self,
    hidden_states: torch.Tensor,
    attention_mask: Optional[torch.Tensor] = None,
    position_ids: Optional[torch.LongTensor] = None,
    past_key_value: Optional[Cache] = None,
    output_attentions: bool = False,
    use_cache: bool = False,
    cache_position: Optional[torch.LongTensor] = None,
) -> Tuple[torch.Tensor, Optional[torch.Tensor], Optional[Tuple[torch.Tensor]]]:
    if output_attentions:
        # TODO: Improve this warning with e.g. `model.config.attn_implementation = "manual"` once this is implemented.
        logger.warning_once(
            "MistralModel is using MistralSdpaAttention, but `torch.nn.functional.scaled_dot_product_attention` does not support `output_attentions=True`. Falling back to the manual attention implementation, "
            'but specifying the manual implementation will be required from Transformers version v5.0.0 onwards. This warning can be removed using the argument `attn_implementation="eager"` when loading the model.'
        )
        return super().forward(
            hidden_states=hidden_states,
            attention_mask=attention_mask,
            position_ids=position_ids,
            past_key_value=past_key_value,
            output_attentions=output_attentions,
            use_cache=use_cache,
            cache_position=cache_position,
        )

    init_H2O(self)

    bsz, q_len, _ = hidden_states.size()

    query_states = self.q_proj(hidden_states)
    key_states = self.k_proj(hidden_states)
    value_states = self.v_proj(hidden_states)

    query_states = query_states.view(bsz, q_len, self.num_heads, self.head_dim).transpose(1, 2)
    key_states = key_states.view(bsz, q_len, self.num_key_value_heads, self.head_dim).transpose(1, 2)
    value_states = value_states.view(bsz, q_len, self.num_key_value_heads, self.head_dim).transpose(1, 2)

    kv_seq_len = key_states.shape[-2]
    # if past_key_value is not None:
    #     if self.layer_idx is None:
    #         raise ValueError(
    #             f"The cache structure has changed since version v4.36. If you are using {self.__class__.__name__} "
    #             "for auto-regressive decoding with k/v caching, please make sure to initialize the attention class "
    #             "with a layer index."
    #         )
    #     kv_seq_len += past_key_value.get_usable_length(kv_seq_len, self.layer_idx)
    if past_key_value is not None:
        if self.layer_idx is None:
            raise ValueError(
                f"The cache structure has changed since version v4.36. If you are using {self.__class__.__name__} "
                "for auto-regressive decoding with k/v caching, please make sure to initialize the attention class "
                "with a layer index."
            )
        if hasattr(self, "kv_seq_len"): #[SnapKV] add kv_seq_len
            if self.kv_seq_len != 0:
                kv_seq_len += self.kv_seq_len
            else:
                kv_seq_len += past_key_value.get_usable_length(kv_seq_len, self.layer_idx)
        else:
            kv_seq_len += past_key_value.get_usable_length(kv_seq_len, self.layer_idx)


    cos, sin = self.rotary_emb(value_states, position_ids)
    query_states, key_states = apply_rotary_pos_emb(query_states, key_states, cos, sin)
    
    key_states = repeat_kv(key_states, self.num_key_value_groups)
    value_states = repeat_kv(value_states, self.num_key_value_groups)

    if past_key_value is not None:
        # Activate slicing cache only if the config has a value `sliding_windows` attribute
        cache_has_contents = past_key_value.get_seq_length(self.layer_idx) > 0
        if (
            getattr(self.config, "sliding_window", None) is not None
            and kv_seq_len > self.config.sliding_window
            and cache_has_contents
        ):
            slicing_tokens = 1 - self.config.sliding_window

            past_key = past_key_value[self.layer_idx][0]
            past_value = past_key_value[self.layer_idx][1]

            past_key = past_key[:, :, slicing_tokens:, :].contiguous()
            past_value = past_value[:, :, slicing_tokens:, :].contiguous()

            # if past_key.shape[-2] != self.config.sliding_window - 1:
            #     raise ValueError(
            #         f"past key must have a shape of (`batch_size, num_heads, self.config.sliding_window-1, head_dim`), got"
            #         f" {past_key.shape}"
            #     )

            if attention_mask is not None:
                attention_mask = attention_mask[:, slicing_tokens:]
                attention_mask = torch.cat([attention_mask, torch.ones_like(attention_mask[:, -1:])], dim=-1)

        # print(f"debug key_states.shape[-2] {key_states.shape[-2]} kv_seq_len {kv_seq_len}")

        cache_kwargs = {"sin": sin, "cos": cos, "cache_position": cache_position}
        if key_states.shape[-2] >= kv_seq_len: # [SnapKV] add kv_cluster
            self.kv_seq_len = kv_seq_len
            key_states_compress, value_states_compress = self.kv_cluster.update_kv(key_states, query_states, value_states, attention_mask, self.num_key_value_groups)
            past_key_value.update(key_states_compress, value_states_compress, self.layer_idx, cache_kwargs)
            
            # print(f"debug key_states.shape[-2] {key_states_compress.shape[-2]} value_states_compress.shape {value_states_compress.shape[-2]}")
        else:
            self.kv_seq_len += q_len
            key_states, value_states = past_key_value.update(key_states, value_states, self.layer_idx, cache_kwargs)
        past_key_value._seen_tokens=self.kv_seq_len
    




    causal_mask = attention_mask
    if attention_mask is not None:
        causal_mask = causal_mask[:, :, :, : key_states.shape[-2]]

    # SDPA with memory-efficient backend is currently (torch==2.1.2) bugged with non-contiguous inputs with custom attn_mask,
    # Reference: https://github.com/pytorch/pytorch/issues/112577.
    if query_states.device.type == "cuda" and causal_mask is not None:
        query_states = query_states.contiguous()
        key_states = key_states.contiguous()
        value_states = value_states.contiguous()

    # We dispatch to SDPA's Flash Attention or Efficient kernels via this `is_causal` if statement instead of an inline conditional assignment
    # in SDPA to support both torch.compile's dynamic shapes and full graph options. An inline conditional prevents dynamic shapes from compiling.
    is_causal = True if causal_mask is None and q_len > 1 else False

    attn_output = torch.nn.functional.scaled_dot_product_attention(
        query_states,
        key_states,
        value_states,
        attn_mask=causal_mask,
        dropout_p=self.attention_dropout if self.training else 0.0,
        is_causal=is_causal,
    )

    attn_output = attn_output.transpose(1, 2).contiguous()
    attn_output = attn_output.view(bsz, q_len, -1)

    attn_output = self.o_proj(attn_output)

    return attn_output, None, past_key_value


def mistral_flash_attn2_forward_H2O(
    self,
    hidden_states: torch.Tensor,
    attention_mask: Optional[torch.Tensor] = None,
    position_ids: Optional[torch.LongTensor] = None,
    past_key_value: Optional[Cache] = None,
    output_attentions: bool = False,
    use_cache: bool = False,
    cache_position: Optional[torch.LongTensor] = None,
    **kwargs,
):
    if isinstance(past_key_value, StaticCache):
        raise ValueError(
            "`static` cache implementation is not compatible with `attn_implementation==flash_attention_2` "
            "make sure to use `sdpa` in the mean time, and open an issue at https://github.com/huggingface/transformers"
        )
    
    output_attentions = False

    # [SnapKV] register kv_cluster
    init_H2O(self)
    
    bsz, q_len, _ = hidden_states.size()

    query_states = self.q_proj(hidden_states)
    key_states = self.k_proj(hidden_states)
    value_states = self.v_proj(hidden_states)

    query_states = query_states.view(bsz, q_len, self.num_heads, self.head_dim).transpose(1, 2)
    key_states = key_states.view(bsz, q_len, self.num_key_value_heads, self.head_dim).transpose(1, 2)
    value_states = value_states.view(bsz, q_len, self.num_key_value_heads, self.head_dim).transpose(1, 2)
    
    kv_seq_len = key_states.shape[-2]
    # if past_key_value is not None:
    #     if self.layer_idx is None:
    #         raise ValueError(
    #             f"The cache structure has changed since version v4.36. If you are using {self.__class__.__name__} "
    #             "for auto-regressive decoding with k/v caching, please make sure to initialize the attention class "
    #             "with a layer index."
    #         )
    #     if hasattr(self, "kv_seq_len"): #[SnapKV] add kv_seq_len
    #         if self.kv_seq_len != 0:
    #             kv_seq_len += self.kv_seq_len
    #         else:
    #             kv_seq_len += past_key_value.get_usable_length(kv_seq_len, self.layer_idx)
    #     else:
    #         kv_seq_len += past_key_value.get_usable_length(kv_seq_len, self.layer_idx)
    if past_key_value is not None:
        if hasattr(self, "kv_seq_len"): #[SnapKV] add kv_seq_len
            if self.kv_seq_len != 0:
                kv_seq_len += self.kv_seq_len
            else:
                kv_seq_len += cache_position[0]
        else:
            kv_seq_len += cache_position[0]

    # Because the input can be padded, the absolute sequence length depends on the max position id.
    # rotary_seq_len = max(kv_seq_len, position_ids[:, -1].max().item()) + 1
    # cos, sin = self.rotary_emb(value_states, seq_len=rotary_seq_len)

    # query_states, key_states = apply_rotary_pos_emb(query_states, key_states, cos, sin, position_ids)
    cos, sin = self.rotary_emb(value_states, position_ids)
    query_states, key_states = apply_rotary_pos_emb(query_states, key_states, cos, sin)

    # repeat k/v heads if n_kv_heads < n_heads
    # [SnapKV] move to ahead
    key_states = repeat_kv(key_states, self.num_key_value_groups)
    value_states = repeat_kv(value_states, self.num_key_value_groups)

    if past_key_value is not None:
        # Activate slicing cache only if the config has a value `sliding_windows` attribute
        cache_has_contents = past_key_value.get_seq_length(self.layer_idx) > 0
        if (
            getattr(self.config, "sliding_window", None) is not None
            and kv_seq_len > self.config.sliding_window
            and cache_has_contents
        ):
            slicing_tokens = 1 - self.config.sliding_window

            past_key = past_key_value[self.layer_idx][0]
            past_value = past_key_value[self.layer_idx][1]

            past_key = past_key[:, :, slicing_tokens:, :].contiguous()
            past_value = past_value[:, :, slicing_tokens:, :].contiguous()

            # if past_key.shape[-2] != self.config.sliding_window - 1:
            #     raise ValueError(
            #         f"past key must have a shape of (`batch_size, num_heads, self.config.sliding_window-1, head_dim`), got"
            #         f" {past_key.shape}"
            #     )

            if attention_mask is not None:
                attention_mask = attention_mask[:, slicing_tokens:]
                attention_mask = torch.cat([attention_mask, torch.ones_like(attention_mask[:, -1:])], dim=-1)

        # print(f"debug key_states.shape[-2] {key_states.shape[-2]} kv_seq_len {kv_seq_len}")

        cache_kwargs = {"sin": sin, "cos": cos}  # Specific to RoPE models
        if key_states.shape[-2] >= kv_seq_len: # [SnapKV] add kv_cluster
            self.kv_seq_len = kv_seq_len
            key_states_compress, value_states_compress = self.kv_cluster.update_kv(key_states, query_states, value_states, attention_mask, self.num_key_value_groups)
            past_key_value.update(key_states_compress, value_states_compress, self.layer_idx, cache_kwargs)
            
            # print(f"debug key_states.shape[-2] {key_states_compress.shape[-2]} value_states_compress.shape {value_states_compress.shape[-2]}")
        else:
            self.kv_seq_len += q_len
            key_states, value_states = past_key_value.update(key_states, value_states, self.layer_idx, cache_kwargs)
        past_key_value._seen_tokens=self.kv_seq_len
    
        # key_states, value_states = past_key_value.update(key_states, value_states, self.layer_idx, cache_kwargs)

    
    dropout_rate = 0.0 if not self.training else self.attention_dropout

    # In PEFT, usually we cast the layer norms in float32 for training stability reasons
    # therefore the input hidden states gets silently casted in float32. Hence, we need
    # cast them back in float16 just to be sure everything works as expected.
    input_dtype = query_states.dtype
    if input_dtype == torch.float32:
        if torch.is_autocast_enabled():
            target_dtype = torch.get_autocast_gpu_dtype()
        # Handle the case where the model is quantized
        elif hasattr(self.config, "_pre_quantization_dtype"):
            target_dtype = self.config._pre_quantization_dtype
        else:
            target_dtype = self.q_proj.weight.dtype

        logger.warning_once(
            f"The input hidden states seems to be silently casted in float32, this might be related to"
            f" the fact you have upcasted embedding or layer norm layers in float32. We will cast back the input in"
            f" {target_dtype}."
        )

        query_states = query_states.to(target_dtype)
        key_states = key_states.to(target_dtype)
        value_states = value_states.to(target_dtype)

    # Reashape to the expected shape for Flash Attention
    query_states = query_states.transpose(1, 2)
    key_states = key_states.transpose(1, 2)
    value_states = value_states.transpose(1, 2)
    # print('layer id', self.layer_idx, 'query_states', query_states.shape, 'key_states', key_states.shape, 'value_states', value_states.shape, 'kv_seq_len', kv_seq_len, 'dropout_rate', dropout_rate, 'use_sliding_windows', use_sliding_windows)
    # [SnapKV] change attention_mask to None
    # print('layer id', self.layer_idx, 'query_states', query_states.shape, 'key_states', key_states.shape, 'value_states', value_states.shape, 'attention_mask', attention_mask.shape, 'kv_seq_len', kv_seq_len, 'dropout_rate', dropout_rate, 'use_sliding_windows', use_sliding_windows)
    attn_output = _flash_attention_forward(
        query_states,
        key_states,
        value_states,
        attention_mask,
        q_len,
        position_ids=position_ids,
        dropout=dropout_rate,
        use_top_left_mask=self._flash_attn_uses_top_left_mask,
        is_causal=self.is_causal,
    )

    attn_output = attn_output.reshape(bsz, q_len, self.num_heads * self.head_dim).contiguous()
    attn_output = self.o_proj(attn_output)

    if not output_attentions:
        attn_weights = None

    return attn_output, attn_weights, past_key_value


def mistral_attn_forward_L2Norm(
    self,
    hidden_states: torch.Tensor,
    attention_mask: Optional[torch.Tensor] = None,
    position_ids: Optional[torch.LongTensor] = None,
    past_key_value: Optional[Cache] = None,
    output_attentions: bool = False,
    use_cache: bool = False,
    cache_position: Optional[torch.LongTensor] = None,
    **kwargs,
) -> Tuple[torch.Tensor, Optional[torch.Tensor], Optional[Tuple[torch.Tensor]]]:
    if "padding_mask" in kwargs:
        warnings.warn(
            "Passing `padding_mask` is deprecated and will be removed in v4.37. Please make sure use `attention_mask` instead.`"
        )
    bsz, q_len, _ = hidden_states.size()

    init_l2norm(self)

    query_states = self.q_proj(hidden_states)
    key_states = self.k_proj(hidden_states)
    value_states = self.v_proj(hidden_states)

    query_states = query_states.view(bsz, q_len, self.num_heads, self.head_dim).transpose(1, 2)
    key_states = key_states.view(bsz, q_len, self.num_key_value_heads, self.head_dim).transpose(1, 2)
    value_states = value_states.view(bsz, q_len, self.num_key_value_heads, self.head_dim).transpose(1, 2)

    kv_seq_len = key_states.shape[-2]
    # if past_key_value is not None:
    #     if self.layer_idx is None:
    #         raise ValueError(
    #             f"The cache structure has changed since version v4.36. If you are using {self.__class__.__name__} "
    #             "for auto-regressive decoding with k/v caching, please make sure to initialize the attention class "
    #             "with a layer index."
    #         )
    #     kv_seq_len += past_key_value.get_usable_length(kv_seq_len, self.layer_idx)
    if past_key_value is not None:
        if self.layer_idx is None:
            raise ValueError(
                f"The cache structure has changed since version v4.36. If you are using {self.__class__.__name__} "
                "for auto-regressive decoding with k/v caching, please make sure to initialize the attention class "
                "with a layer index."
            )
        if hasattr(self, "kv_seq_len"): #[SnapKV] add kv_seq_len
            if self.kv_seq_len != 0:
                kv_seq_len += self.kv_seq_len
            else:
                kv_seq_len += past_key_value.get_usable_length(kv_seq_len, self.layer_idx)
        else:
            kv_seq_len += past_key_value.get_usable_length(kv_seq_len, self.layer_idx)



    cos, sin = self.rotary_emb(value_states, position_ids)
    query_states, key_states = apply_rotary_pos_emb(query_states, key_states, cos, sin)
    # repeat k/v heads if n_kv_heads < n_heads
    key_states = repeat_kv(key_states, self.num_key_value_groups)
    value_states = repeat_kv(value_states, self.num_key_value_groups)

    if past_key_value is not None:
        # sin and cos are specific to RoPE models; cache_position needed for the static cache
        cache_kwargs = {"sin": sin, "cos": cos, "cache_position": cache_position}
        if key_states.shape[-2] == kv_seq_len:
            self.kv_seq_len = kv_seq_len
            key_states_compress, value_states_compress = self.kv_cluster.update_kv(key_states, query_states, value_states, attention_mask, self.num_key_value_groups)
            past_key_value.update(key_states_compress, value_states_compress, self.layer_idx, cache_kwargs)
        else:
            self.kv_seq_len += q_len
            key_states, value_states = past_key_value.update(key_states, value_states, self.layer_idx, cache_kwargs)
        past_key_value._seen_tokens=self.kv_seq_len
    
    attn_weights = torch.matmul(query_states, key_states.transpose(2, 3)) / math.sqrt(self.head_dim)

    if attn_weights.size() != (bsz, self.num_heads, q_len, kv_seq_len):
        raise ValueError(
            f"Attention weights should be of size {(bsz, self.num_heads, q_len, kv_seq_len)}, but is"
            f" {attn_weights.size()}"
        )

    if attention_mask is not None:
        if attention_mask.size() != (bsz, 1, q_len, kv_seq_len):
            raise ValueError(
                f"Attention mask should be of size {(bsz, 1, q_len, kv_seq_len)}, but is {attention_mask.size()}"
            )

        attn_weights = attn_weights + attention_mask

    # upcast attention to fp32
    attn_weights = nn.functional.softmax(attn_weights, dim=-1, dtype=torch.float32).to(query_states.dtype)
    attn_weights = nn.functional.dropout(attn_weights, p=self.attention_dropout, training=self.training)
    attn_output = torch.matmul(attn_weights, value_states)

    if attn_output.size() != (bsz, self.num_heads, q_len, self.head_dim):
        raise ValueError(
            f"`attn_output` should be of size {(bsz, self.num_heads, q_len, self.head_dim)}, but is"
            f" {attn_output.size()}"
        )

    attn_output = attn_output.transpose(1, 2).contiguous()

    attn_output = attn_output.view(bsz, q_len, -1)
    attn_output = self.o_proj(attn_output)

    if not output_attentions:
        attn_weights = None

    return attn_output, attn_weights, past_key_value


def mistral_sdpa_attn_forward_L2Norm(
    self,
    hidden_states: torch.Tensor,
    attention_mask: Optional[torch.Tensor] = None,
    position_ids: Optional[torch.LongTensor] = None,
    past_key_value: Optional[Cache] = None,
    output_attentions: bool = False,
    use_cache: bool = False,
    cache_position: Optional[torch.LongTensor] = None,
) -> Tuple[torch.Tensor, Optional[torch.Tensor], Optional[Tuple[torch.Tensor]]]:
    if output_attentions:
        # TODO: Improve this warning with e.g. `model.config.attn_implementation = "manual"` once this is implemented.
        logger.warning_once(
            "MistralModel is using MistralSdpaAttention, but `torch.nn.functional.scaled_dot_product_attention` does not support `output_attentions=True`. Falling back to the manual attention implementation, "
            'but specifying the manual implementation will be required from Transformers version v5.0.0 onwards. This warning can be removed using the argument `attn_implementation="eager"` when loading the model.'
        )
        return super().forward(
            hidden_states=hidden_states,
            attention_mask=attention_mask,
            position_ids=position_ids,
            past_key_value=past_key_value,
            output_attentions=output_attentions,
            use_cache=use_cache,
            cache_position=cache_position,
        )

    init_l2norm(self)

    bsz, q_len, _ = hidden_states.size()

    query_states = self.q_proj(hidden_states)
    key_states = self.k_proj(hidden_states)
    value_states = self.v_proj(hidden_states)

    query_states = query_states.view(bsz, q_len, self.num_heads, self.head_dim).transpose(1, 2)
    key_states = key_states.view(bsz, q_len, self.num_key_value_heads, self.head_dim).transpose(1, 2)
    value_states = value_states.view(bsz, q_len, self.num_key_value_heads, self.head_dim).transpose(1, 2)

    kv_seq_len = key_states.shape[-2]
    # if past_key_value is not None:
    #     if self.layer_idx is None:
    #         raise ValueError(
    #             f"The cache structure has changed since version v4.36. If you are using {self.__class__.__name__} "
    #             "for auto-regressive decoding with k/v caching, please make sure to initialize the attention class "
    #             "with a layer index."
    #         )
    #     kv_seq_len += past_key_value.get_usable_length(kv_seq_len, self.layer_idx)
    if past_key_value is not None:
        if self.layer_idx is None:
            raise ValueError(
                f"The cache structure has changed since version v4.36. If you are using {self.__class__.__name__} "
                "for auto-regressive decoding with k/v caching, please make sure to initialize the attention class "
                "with a layer index."
            )
        if hasattr(self, "kv_seq_len"): #[SnapKV] add kv_seq_len
            if self.kv_seq_len != 0:
                kv_seq_len += self.kv_seq_len
            else:
                kv_seq_len += past_key_value.get_usable_length(kv_seq_len, self.layer_idx)
        else:
            kv_seq_len += past_key_value.get_usable_length(kv_seq_len, self.layer_idx)


    cos, sin = self.rotary_emb(value_states, position_ids)
    query_states, key_states = apply_rotary_pos_emb(query_states, key_states, cos, sin)
    
    key_states = repeat_kv(key_states, self.num_key_value_groups)
    value_states = repeat_kv(value_states, self.num_key_value_groups)

    if past_key_value is not None:
        # Activate slicing cache only if the config has a value `sliding_windows` attribute
        cache_has_contents = past_key_value.get_seq_length(self.layer_idx) > 0
        if (
            getattr(self.config, "sliding_window", None) is not None
            and kv_seq_len > self.config.sliding_window
            and cache_has_contents
        ):
            slicing_tokens = 1 - self.config.sliding_window

            past_key = past_key_value[self.layer_idx][0]
            past_value = past_key_value[self.layer_idx][1]

            past_key = past_key[:, :, slicing_tokens:, :].contiguous()
            past_value = past_value[:, :, slicing_tokens:, :].contiguous()

            # if past_key.shape[-2] != self.config.sliding_window - 1:
            #     raise ValueError(
            #         f"past key must have a shape of (`batch_size, num_heads, self.config.sliding_window-1, head_dim`), got"
            #         f" {past_key.shape}"
            #     )

            if attention_mask is not None:
                attention_mask = attention_mask[:, slicing_tokens:]
                attention_mask = torch.cat([attention_mask, torch.ones_like(attention_mask[:, -1:])], dim=-1)

        # print(f"debug key_states.shape[-2] {key_states.shape[-2]} kv_seq_len {kv_seq_len}")

        cache_kwargs = {"sin": sin, "cos": cos, "cache_position": cache_position}
        if key_states.shape[-2] >= kv_seq_len: # [SnapKV] add kv_cluster
            self.kv_seq_len = kv_seq_len
            key_states_compress, value_states_compress = self.kv_cluster.update_kv(key_states, query_states, value_states, attention_mask, self.num_key_value_groups)
            past_key_value.update(key_states_compress, value_states_compress, self.layer_idx, cache_kwargs)
            
            # print(f"debug key_states.shape[-2] {key_states_compress.shape[-2]} value_states_compress.shape {value_states_compress.shape[-2]}")
        else:
            self.kv_seq_len += q_len
            key_states, value_states = past_key_value.update(key_states, value_states, self.layer_idx, cache_kwargs)
        past_key_value._seen_tokens=self.kv_seq_len
    




    causal_mask = attention_mask
    if attention_mask is not None:
        causal_mask = causal_mask[:, :, :, : key_states.shape[-2]]

    # SDPA with memory-efficient backend is currently (torch==2.1.2) bugged with non-contiguous inputs with custom attn_mask,
    # Reference: https://github.com/pytorch/pytorch/issues/112577.
    if query_states.device.type == "cuda" and causal_mask is not None:
        query_states = query_states.contiguous()
        key_states = key_states.contiguous()
        value_states = value_states.contiguous()

    # We dispatch to SDPA's Flash Attention or Efficient kernels via this `is_causal` if statement instead of an inline conditional assignment
    # in SDPA to support both torch.compile's dynamic shapes and full graph options. An inline conditional prevents dynamic shapes from compiling.
    is_causal = True if causal_mask is None and q_len > 1 else False

    attn_output = torch.nn.functional.scaled_dot_product_attention(
        query_states,
        key_states,
        value_states,
        attn_mask=causal_mask,
        dropout_p=self.attention_dropout if self.training else 0.0,
        is_causal=is_causal,
    )

    attn_output = attn_output.transpose(1, 2).contiguous()
    attn_output = attn_output.view(bsz, q_len, -1)

    attn_output = self.o_proj(attn_output)

    return attn_output, None, past_key_value


def mistral_flash_attn2_forward_L2Norm(
    self,
    hidden_states: torch.Tensor,
    attention_mask: Optional[torch.Tensor] = None,
    position_ids: Optional[torch.LongTensor] = None,
    past_key_value: Optional[Cache] = None,
    output_attentions: bool = False,
    use_cache: bool = False,
    cache_position: Optional[torch.LongTensor] = None,
    **kwargs,
):
<<<<<<< HEAD
    # [SnapKV] register kv_cluster
    init_l2norm(self)
    if "padding_mask" in kwargs:
        warnings.warn(
            "Passing `padding_mask` is deprecated and will be removed in v4.37. Please make sure use `attention_mask` instead.`"
=======
    if isinstance(past_key_value, StaticCache):
        raise ValueError(
            "`static` cache implementation is not compatible with `attn_implementation==flash_attention_2` "
            "make sure to use `sdpa` in the mean time, and open an issue at https://github.com/huggingface/transformers"
>>>>>>> d4926f4b
        )
    
    output_attentions = False

    # [SnapKV] register kv_cluster
    init_CAM(self)
    
    bsz, q_len, _ = hidden_states.size()

    query_states = self.q_proj(hidden_states)
    key_states = self.k_proj(hidden_states)
    value_states = self.v_proj(hidden_states)

    query_states = query_states.view(bsz, q_len, self.num_heads, self.head_dim).transpose(1, 2)
    key_states = key_states.view(bsz, q_len, self.num_key_value_heads, self.head_dim).transpose(1, 2)
    value_states = value_states.view(bsz, q_len, self.num_key_value_heads, self.head_dim).transpose(1, 2)
    
    kv_seq_len = key_states.shape[-2]
    # if past_key_value is not None:
    #     if self.layer_idx is None:
    #         raise ValueError(
    #             f"The cache structure has changed since version v4.36. If you are using {self.__class__.__name__} "
    #             "for auto-regressive decoding with k/v caching, please make sure to initialize the attention class "
    #             "with a layer index."
    #         )
    #     if hasattr(self, "kv_seq_len"): #[SnapKV] add kv_seq_len
    #         if self.kv_seq_len != 0:
    #             kv_seq_len += self.kv_seq_len
    #         else:
    #             kv_seq_len += past_key_value.get_usable_length(kv_seq_len, self.layer_idx)
    #     else:
    #         kv_seq_len += past_key_value.get_usable_length(kv_seq_len, self.layer_idx)
    if past_key_value is not None:
        if hasattr(self, "kv_seq_len"): #[SnapKV] add kv_seq_len
            if self.kv_seq_len != 0:
                kv_seq_len += self.kv_seq_len
            else:
                kv_seq_len += cache_position[0]
        else:
            kv_seq_len += cache_position[0]

    # Because the input can be padded, the absolute sequence length depends on the max position id.
    # rotary_seq_len = max(kv_seq_len, position_ids[:, -1].max().item()) + 1
    # cos, sin = self.rotary_emb(value_states, seq_len=rotary_seq_len)

    # query_states, key_states = apply_rotary_pos_emb(query_states, key_states, cos, sin, position_ids)
    cos, sin = self.rotary_emb(value_states, position_ids)
    query_states, key_states = apply_rotary_pos_emb(query_states, key_states, cos, sin)

    # repeat k/v heads if n_kv_heads < n_heads
    # [SnapKV] move to ahead
    key_states = repeat_kv(key_states, self.num_key_value_groups)
    value_states = repeat_kv(value_states, self.num_key_value_groups)

    if past_key_value is not None:
        # Activate slicing cache only if the config has a value `sliding_windows` attribute
        cache_has_contents = past_key_value.get_seq_length(self.layer_idx) > 0
        if (
            getattr(self.config, "sliding_window", None) is not None
            and kv_seq_len > self.config.sliding_window
            and cache_has_contents
        ):
            slicing_tokens = 1 - self.config.sliding_window

            past_key = past_key_value[self.layer_idx][0]
            past_value = past_key_value[self.layer_idx][1]

            past_key = past_key[:, :, slicing_tokens:, :].contiguous()
            past_value = past_value[:, :, slicing_tokens:, :].contiguous()

            # if past_key.shape[-2] != self.config.sliding_window - 1:
            #     raise ValueError(
            #         f"past key must have a shape of (`batch_size, num_heads, self.config.sliding_window-1, head_dim`), got"
            #         f" {past_key.shape}"
            #     )

            if attention_mask is not None:
                attention_mask = attention_mask[:, slicing_tokens:]
                attention_mask = torch.cat([attention_mask, torch.ones_like(attention_mask[:, -1:])], dim=-1)

        # print(f"debug key_states.shape[-2] {key_states.shape[-2]} kv_seq_len {kv_seq_len}")

        cache_kwargs = {"sin": sin, "cos": cos}  # Specific to RoPE models
        if key_states.shape[-2] >= kv_seq_len: # [SnapKV] add kv_cluster
            self.kv_seq_len = kv_seq_len
            key_states_compress, value_states_compress = self.kv_cluster.update_kv(key_states, query_states, value_states, attention_mask, self.num_key_value_groups)
            past_key_value.update(key_states_compress, value_states_compress, self.layer_idx, cache_kwargs)
            
            # print(f"debug key_states.shape[-2] {key_states_compress.shape[-2]} value_states_compress.shape {value_states_compress.shape[-2]}")
        else:
            self.kv_seq_len += q_len
            key_states, value_states = past_key_value.update(key_states, value_states, self.layer_idx, cache_kwargs)
        past_key_value._seen_tokens=self.kv_seq_len
    
        # key_states, value_states = past_key_value.update(key_states, value_states, self.layer_idx, cache_kwargs)

    
    dropout_rate = 0.0 if not self.training else self.attention_dropout

    # In PEFT, usually we cast the layer norms in float32 for training stability reasons
    # therefore the input hidden states gets silently casted in float32. Hence, we need
    # cast them back in float16 just to be sure everything works as expected.
    input_dtype = query_states.dtype
    if input_dtype == torch.float32:
        if torch.is_autocast_enabled():
            target_dtype = torch.get_autocast_gpu_dtype()
        # Handle the case where the model is quantized
        elif hasattr(self.config, "_pre_quantization_dtype"):
            target_dtype = self.config._pre_quantization_dtype
        else:
            target_dtype = self.q_proj.weight.dtype

        logger.warning_once(
            f"The input hidden states seems to be silently casted in float32, this might be related to"
            f" the fact you have upcasted embedding or layer norm layers in float32. We will cast back the input in"
            f" {target_dtype}."
        )

        query_states = query_states.to(target_dtype)
        key_states = key_states.to(target_dtype)
        value_states = value_states.to(target_dtype)

    # Reashape to the expected shape for Flash Attention
    query_states = query_states.transpose(1, 2)
    key_states = key_states.transpose(1, 2)
    value_states = value_states.transpose(1, 2)
    # print('layer id', self.layer_idx, 'query_states', query_states.shape, 'key_states', key_states.shape, 'value_states', value_states.shape, 'kv_seq_len', kv_seq_len, 'dropout_rate', dropout_rate, 'use_sliding_windows', use_sliding_windows)
    # [SnapKV] change attention_mask to None
    # print('layer id', self.layer_idx, 'query_states', query_states.shape, 'key_states', key_states.shape, 'value_states', value_states.shape, 'attention_mask', attention_mask.shape, 'kv_seq_len', kv_seq_len, 'dropout_rate', dropout_rate, 'use_sliding_windows', use_sliding_windows)
    attn_output = _flash_attention_forward(
        query_states,
        key_states,
        value_states,
        attention_mask,
        q_len,
        position_ids=position_ids,
        dropout=dropout_rate,
        use_top_left_mask=self._flash_attn_uses_top_left_mask,
        is_causal=self.is_causal,
    )

    attn_output = attn_output.reshape(bsz, q_len, self.num_heads * self.head_dim).contiguous()
    attn_output = self.o_proj(attn_output)

    if not output_attentions:
        attn_weights = None

    return attn_output, attn_weights, past_key_value



def mistral_attn_forward_CAM(
    self,
    hidden_states: torch.Tensor,
    attention_mask: Optional[torch.Tensor] = None,
    position_ids: Optional[torch.LongTensor] = None,
    past_key_value: Optional[Cache] = None,
    output_attentions: bool = False,
    use_cache: bool = False,
    cache_position: Optional[torch.LongTensor] = None,
    **kwargs,
) -> Tuple[torch.Tensor, Optional[torch.Tensor], Optional[Tuple[torch.Tensor]]]:
    if "padding_mask" in kwargs:
        warnings.warn(
            "Passing `padding_mask` is deprecated and will be removed in v4.37. Please make sure use `attention_mask` instead.`"
        )
    bsz, q_len, _ = hidden_states.size()

    init_CAM(self)

    query_states = self.q_proj(hidden_states)
    key_states = self.k_proj(hidden_states)
    value_states = self.v_proj(hidden_states)

    query_states = query_states.view(bsz, q_len, self.num_heads, self.head_dim).transpose(1, 2)
    key_states = key_states.view(bsz, q_len, self.num_key_value_heads, self.head_dim).transpose(1, 2)
    value_states = value_states.view(bsz, q_len, self.num_key_value_heads, self.head_dim).transpose(1, 2)

    kv_seq_len = key_states.shape[-2]
    # if past_key_value is not None:
    #     if self.layer_idx is None:
    #         raise ValueError(
    #             f"The cache structure has changed since version v4.36. If you are using {self.__class__.__name__} "
    #             "for auto-regressive decoding with k/v caching, please make sure to initialize the attention class "
    #             "with a layer index."
    #         )
    #     kv_seq_len += past_key_value.get_usable_length(kv_seq_len, self.layer_idx)
    if past_key_value is not None:
        if self.layer_idx is None:
            raise ValueError(
                f"The cache structure has changed since version v4.36. If you are using {self.__class__.__name__} "
                "for auto-regressive decoding with k/v caching, please make sure to initialize the attention class "
                "with a layer index."
            )
        if hasattr(self, "kv_seq_len"): #[SnapKV] add kv_seq_len
            if self.kv_seq_len != 0:
                kv_seq_len += self.kv_seq_len
            else:
                kv_seq_len += past_key_value.get_usable_length(kv_seq_len, self.layer_idx)
        else:
            kv_seq_len += past_key_value.get_usable_length(kv_seq_len, self.layer_idx)


<<<<<<< HEAD

    cos, sin = self.rotary_emb(value_states, seq_len=kv_seq_len)
    query_states, key_states = apply_rotary_pos_emb(query_states, key_states, cos, sin, position_ids)
=======
    cos, sin = self.rotary_emb(value_states, position_ids)
    query_states, key_states = apply_rotary_pos_emb(query_states, key_states, cos, sin)
>>>>>>> d4926f4b
    # repeat k/v heads if n_kv_heads < n_heads
    key_states = repeat_kv(key_states, self.num_key_value_groups)
    value_states = repeat_kv(value_states, self.num_key_value_groups)

    if past_key_value is not None:
        # sin and cos are specific to RoPE models; cache_position needed for the static cache
        cache_kwargs = {"sin": sin, "cos": cos, "cache_position": cache_position}
        if key_states.shape[-2] == kv_seq_len:
            self.kv_seq_len = kv_seq_len
            key_states_compress, value_states_compress = self.kv_cluster.update_kv(key_states, query_states, value_states, attention_mask, self.num_key_value_groups)
            past_key_value.update(key_states_compress, value_states_compress, self.layer_idx, cache_kwargs)
        else:
            self.kv_seq_len += q_len
            key_states, value_states = past_key_value.update(key_states, value_states, self.layer_idx, cache_kwargs)
        past_key_value._seen_tokens=self.kv_seq_len
    
    attn_weights = torch.matmul(query_states, key_states.transpose(2, 3)) / math.sqrt(self.head_dim)

    if attn_weights.size() != (bsz, self.num_heads, q_len, kv_seq_len):
        raise ValueError(
            f"Attention weights should be of size {(bsz, self.num_heads, q_len, kv_seq_len)}, but is"
            f" {attn_weights.size()}"
        )

    if attention_mask is not None:
        if attention_mask.size() != (bsz, 1, q_len, kv_seq_len):
            raise ValueError(
                f"Attention mask should be of size {(bsz, 1, q_len, kv_seq_len)}, but is {attention_mask.size()}"
            )

        attn_weights = attn_weights + attention_mask

    # upcast attention to fp32
    attn_weights = nn.functional.softmax(attn_weights, dim=-1, dtype=torch.float32).to(query_states.dtype)
    attn_weights = nn.functional.dropout(attn_weights, p=self.attention_dropout, training=self.training)
    attn_output = torch.matmul(attn_weights, value_states)

    if attn_output.size() != (bsz, self.num_heads, q_len, self.head_dim):
        raise ValueError(
            f"`attn_output` should be of size {(bsz, self.num_heads, q_len, self.head_dim)}, but is"
            f" {attn_output.size()}"
        )

    attn_output = attn_output.transpose(1, 2).contiguous()

    attn_output = attn_output.view(bsz, q_len, -1)
    attn_output = self.o_proj(attn_output)

    if not output_attentions:
        attn_weights = None

    return attn_output, attn_weights, past_key_value


def mistral_sdpa_attn_forward_CAM(
    self,
    hidden_states: torch.Tensor,
    attention_mask: Optional[torch.Tensor] = None,
    position_ids: Optional[torch.LongTensor] = None,
    past_key_value: Optional[Cache] = None,
    output_attentions: bool = False,
    use_cache: bool = False,
    cache_position: Optional[torch.LongTensor] = None,
) -> Tuple[torch.Tensor, Optional[torch.Tensor], Optional[Tuple[torch.Tensor]]]:
    if output_attentions:
        # TODO: Improve this warning with e.g. `model.config.attn_implementation = "manual"` once this is implemented.
        logger.warning_once(
            "MistralModel is using MistralSdpaAttention, but `torch.nn.functional.scaled_dot_product_attention` does not support `output_attentions=True`. Falling back to the manual attention implementation, "
            'but specifying the manual implementation will be required from Transformers version v5.0.0 onwards. This warning can be removed using the argument `attn_implementation="eager"` when loading the model.'
        )
        return super().forward(
            hidden_states=hidden_states,
            attention_mask=attention_mask,
            position_ids=position_ids,
            past_key_value=past_key_value,
            output_attentions=output_attentions,
            use_cache=use_cache,
            cache_position=cache_position,
        )

    init_CAM(self)

    bsz, q_len, _ = hidden_states.size()

    query_states = self.q_proj(hidden_states)
    key_states = self.k_proj(hidden_states)
    value_states = self.v_proj(hidden_states)

    query_states = query_states.view(bsz, q_len, self.num_heads, self.head_dim).transpose(1, 2)
    key_states = key_states.view(bsz, q_len, self.num_key_value_heads, self.head_dim).transpose(1, 2)
    value_states = value_states.view(bsz, q_len, self.num_key_value_heads, self.head_dim).transpose(1, 2)

    kv_seq_len = key_states.shape[-2]
    # if past_key_value is not None:
    #     if self.layer_idx is None:
    #         raise ValueError(
    #             f"The cache structure has changed since version v4.36. If you are using {self.__class__.__name__} "
    #             "for auto-regressive decoding with k/v caching, please make sure to initialize the attention class "
    #             "with a layer index."
    #         )
    #     kv_seq_len += past_key_value.get_usable_length(kv_seq_len, self.layer_idx)
    if past_key_value is not None:
        if self.layer_idx is None:
            raise ValueError(
                f"The cache structure has changed since version v4.36. If you are using {self.__class__.__name__} "
                "for auto-regressive decoding with k/v caching, please make sure to initialize the attention class "
                "with a layer index."
            )
        if hasattr(self, "kv_seq_len"): #[SnapKV] add kv_seq_len
            if self.kv_seq_len != 0:
                kv_seq_len += self.kv_seq_len
            else:
                kv_seq_len += past_key_value.get_usable_length(kv_seq_len, self.layer_idx)
        else:
            kv_seq_len += past_key_value.get_usable_length(kv_seq_len, self.layer_idx)


<<<<<<< HEAD
    cos, sin = self.rotary_emb(value_states, seq_len=kv_seq_len)

    query_states, key_states = apply_rotary_pos_emb(query_states, key_states, cos, sin, position_ids)
=======
    cos, sin = self.rotary_emb(value_states, position_ids)
    query_states, key_states = apply_rotary_pos_emb(query_states, key_states, cos, sin)
    
>>>>>>> d4926f4b
    key_states = repeat_kv(key_states, self.num_key_value_groups)
    value_states = repeat_kv(value_states, self.num_key_value_groups)

    if past_key_value is not None:
        # Activate slicing cache only if the config has a value `sliding_windows` attribute
        cache_has_contents = past_key_value.get_seq_length(self.layer_idx) > 0
        if (
            getattr(self.config, "sliding_window", None) is not None
            and kv_seq_len > self.config.sliding_window
            and cache_has_contents
        ):
            slicing_tokens = 1 - self.config.sliding_window

            past_key = past_key_value[self.layer_idx][0]
            past_value = past_key_value[self.layer_idx][1]

            past_key = past_key[:, :, slicing_tokens:, :].contiguous()
            past_value = past_value[:, :, slicing_tokens:, :].contiguous()

            # if past_key.shape[-2] != self.config.sliding_window - 1:
            #     raise ValueError(
            #         f"past key must have a shape of (`batch_size, num_heads, self.config.sliding_window-1, head_dim`), got"
            #         f" {past_key.shape}"
            #     )

            if attention_mask is not None:
                attention_mask = attention_mask[:, slicing_tokens:]
                attention_mask = torch.cat([attention_mask, torch.ones_like(attention_mask[:, -1:])], dim=-1)

        # print(f"debug key_states.shape[-2] {key_states.shape[-2]} kv_seq_len {kv_seq_len}")

        cache_kwargs = {"sin": sin, "cos": cos, "cache_position": cache_position}
        if key_states.shape[-2] >= kv_seq_len: # [SnapKV] add kv_cluster
            self.kv_seq_len = kv_seq_len
            key_states_compress, value_states_compress = self.kv_cluster.update_kv(key_states, query_states, value_states, attention_mask, self.num_key_value_groups)
            past_key_value.update(key_states_compress, value_states_compress, self.layer_idx, cache_kwargs)
            
            # print(f"debug key_states.shape[-2] {key_states_compress.shape[-2]} value_states_compress.shape {value_states_compress.shape[-2]}")
        else:
            self.kv_seq_len += q_len
            key_states, value_states = past_key_value.update(key_states, value_states, self.layer_idx, cache_kwargs)
        past_key_value._seen_tokens=self.kv_seq_len
    




    causal_mask = attention_mask
    if attention_mask is not None:
        causal_mask = causal_mask[:, :, :, : key_states.shape[-2]]

    # SDPA with memory-efficient backend is currently (torch==2.1.2) bugged with non-contiguous inputs with custom attn_mask,
    # Reference: https://github.com/pytorch/pytorch/issues/112577.
    if query_states.device.type == "cuda" and causal_mask is not None:
        query_states = query_states.contiguous()
        key_states = key_states.contiguous()
        value_states = value_states.contiguous()

    # We dispatch to SDPA's Flash Attention or Efficient kernels via this `is_causal` if statement instead of an inline conditional assignment
    # in SDPA to support both torch.compile's dynamic shapes and full graph options. An inline conditional prevents dynamic shapes from compiling.
    is_causal = True if causal_mask is None and q_len > 1 else False

    attn_output = torch.nn.functional.scaled_dot_product_attention(
        query_states,
        key_states,
        value_states,
        attn_mask=causal_mask,
        dropout_p=self.attention_dropout if self.training else 0.0,
        is_causal=is_causal,
    )

    attn_output = attn_output.transpose(1, 2).contiguous()
    attn_output = attn_output.view(bsz, q_len, -1)

    attn_output = self.o_proj(attn_output)

    return attn_output, None, past_key_value


def mistral_flash_attn2_forward_CAM(
    self,
    hidden_states: torch.Tensor,
    attention_mask: Optional[torch.Tensor] = None,
    position_ids: Optional[torch.LongTensor] = None,
    past_key_value: Optional[Cache] = None,
    output_attentions: bool = False,
    use_cache: bool = False,
    cache_position: Optional[torch.LongTensor] = None,
    **kwargs,
):
<<<<<<< HEAD
    # [SnapKV] register kv_cluster
    init_CAM(self)
    if "padding_mask" in kwargs:
        warnings.warn(
            "Passing `padding_mask` is deprecated and will be removed in v4.37. Please make sure use `attention_mask` instead.`"
=======
    if isinstance(past_key_value, StaticCache):
        raise ValueError(
            "`static` cache implementation is not compatible with `attn_implementation==flash_attention_2` "
            "make sure to use `sdpa` in the mean time, and open an issue at https://github.com/huggingface/transformers"
>>>>>>> d4926f4b
        )
    
    output_attentions = False

    # [SnapKV] register kv_cluster
    init_StreamingLLM(self)
    
    bsz, q_len, _ = hidden_states.size()

    query_states = self.q_proj(hidden_states)
    key_states = self.k_proj(hidden_states)
    value_states = self.v_proj(hidden_states)

    query_states = query_states.view(bsz, q_len, self.num_heads, self.head_dim).transpose(1, 2)
    key_states = key_states.view(bsz, q_len, self.num_key_value_heads, self.head_dim).transpose(1, 2)
    value_states = value_states.view(bsz, q_len, self.num_key_value_heads, self.head_dim).transpose(1, 2)
    
    kv_seq_len = key_states.shape[-2]
    # if past_key_value is not None:
    #     if self.layer_idx is None:
    #         raise ValueError(
    #             f"The cache structure has changed since version v4.36. If you are using {self.__class__.__name__} "
    #             "for auto-regressive decoding with k/v caching, please make sure to initialize the attention class "
    #             "with a layer index."
    #         )
    #     if hasattr(self, "kv_seq_len"): #[SnapKV] add kv_seq_len
    #         if self.kv_seq_len != 0:
    #             kv_seq_len += self.kv_seq_len
    #         else:
    #             kv_seq_len += past_key_value.get_usable_length(kv_seq_len, self.layer_idx)
    #     else:
    #         kv_seq_len += past_key_value.get_usable_length(kv_seq_len, self.layer_idx)
    if past_key_value is not None:
        if hasattr(self, "kv_seq_len"): #[SnapKV] add kv_seq_len
            if self.kv_seq_len != 0:
                kv_seq_len += self.kv_seq_len
            else:
                kv_seq_len += cache_position[0]
        else:
            kv_seq_len += cache_position[0]

    # Because the input can be padded, the absolute sequence length depends on the max position id.
    # rotary_seq_len = max(kv_seq_len, position_ids[:, -1].max().item()) + 1
    # cos, sin = self.rotary_emb(value_states, seq_len=rotary_seq_len)

    # query_states, key_states = apply_rotary_pos_emb(query_states, key_states, cos, sin, position_ids)
    cos, sin = self.rotary_emb(value_states, position_ids)
    query_states, key_states = apply_rotary_pos_emb(query_states, key_states, cos, sin)

    # repeat k/v heads if n_kv_heads < n_heads
    # [SnapKV] move to ahead
    key_states = repeat_kv(key_states, self.num_key_value_groups)
    value_states = repeat_kv(value_states, self.num_key_value_groups)

    if past_key_value is not None:
        # Activate slicing cache only if the config has a value `sliding_windows` attribute
        cache_has_contents = past_key_value.get_seq_length(self.layer_idx) > 0
        if (
            getattr(self.config, "sliding_window", None) is not None
            and kv_seq_len > self.config.sliding_window
            and cache_has_contents
        ):
            slicing_tokens = 1 - self.config.sliding_window

            past_key = past_key_value[self.layer_idx][0]
            past_value = past_key_value[self.layer_idx][1]

            past_key = past_key[:, :, slicing_tokens:, :].contiguous()
            past_value = past_value[:, :, slicing_tokens:, :].contiguous()

            # if past_key.shape[-2] != self.config.sliding_window - 1:
            #     raise ValueError(
            #         f"past key must have a shape of (`batch_size, num_heads, self.config.sliding_window-1, head_dim`), got"
            #         f" {past_key.shape}"
            #     )

            if attention_mask is not None:
                attention_mask = attention_mask[:, slicing_tokens:]
                attention_mask = torch.cat([attention_mask, torch.ones_like(attention_mask[:, -1:])], dim=-1)

        # print(f"debug key_states.shape[-2] {key_states.shape[-2]} kv_seq_len {kv_seq_len}")

        cache_kwargs = {"sin": sin, "cos": cos}  # Specific to RoPE models
        if key_states.shape[-2] >= kv_seq_len: # [SnapKV] add kv_cluster
            self.kv_seq_len = kv_seq_len
            key_states_compress, value_states_compress = self.kv_cluster.update_kv(key_states, query_states, value_states, attention_mask, self.num_key_value_groups)
            past_key_value.update(key_states_compress, value_states_compress, self.layer_idx, cache_kwargs)
            
            # print(f"debug key_states.shape[-2] {key_states_compress.shape[-2]} value_states_compress.shape {value_states_compress.shape[-2]}")
        else:
            self.kv_seq_len += q_len
            key_states, value_states = past_key_value.update(key_states, value_states, self.layer_idx, cache_kwargs)
        past_key_value._seen_tokens=self.kv_seq_len
    
        # key_states, value_states = past_key_value.update(key_states, value_states, self.layer_idx, cache_kwargs)

    
    dropout_rate = 0.0 if not self.training else self.attention_dropout

    # In PEFT, usually we cast the layer norms in float32 for training stability reasons
    # therefore the input hidden states gets silently casted in float32. Hence, we need
    # cast them back in float16 just to be sure everything works as expected.
    input_dtype = query_states.dtype
    if input_dtype == torch.float32:
        if torch.is_autocast_enabled():
            target_dtype = torch.get_autocast_gpu_dtype()
        # Handle the case where the model is quantized
        elif hasattr(self.config, "_pre_quantization_dtype"):
            target_dtype = self.config._pre_quantization_dtype
        else:
            target_dtype = self.q_proj.weight.dtype

        logger.warning_once(
            f"The input hidden states seems to be silently casted in float32, this might be related to"
            f" the fact you have upcasted embedding or layer norm layers in float32. We will cast back the input in"
            f" {target_dtype}."
        )

        query_states = query_states.to(target_dtype)
        key_states = key_states.to(target_dtype)
        value_states = value_states.to(target_dtype)

    # Reashape to the expected shape for Flash Attention
    query_states = query_states.transpose(1, 2)
    key_states = key_states.transpose(1, 2)
    value_states = value_states.transpose(1, 2)
    # print('layer id', self.layer_idx, 'query_states', query_states.shape, 'key_states', key_states.shape, 'value_states', value_states.shape, 'kv_seq_len', kv_seq_len, 'dropout_rate', dropout_rate, 'use_sliding_windows', use_sliding_windows)
    # [SnapKV] change attention_mask to None
    # print('layer id', self.layer_idx, 'query_states', query_states.shape, 'key_states', key_states.shape, 'value_states', value_states.shape, 'attention_mask', attention_mask.shape, 'kv_seq_len', kv_seq_len, 'dropout_rate', dropout_rate, 'use_sliding_windows', use_sliding_windows)
    attn_output = _flash_attention_forward(
        query_states,
        key_states,
        value_states,
        attention_mask,
        q_len,
        position_ids=position_ids,
        dropout=dropout_rate,
        use_top_left_mask=self._flash_attn_uses_top_left_mask,
        is_causal=self.is_causal,
    )

    attn_output = attn_output.reshape(bsz, q_len, self.num_heads * self.head_dim).contiguous()
    attn_output = self.o_proj(attn_output)

    if not output_attentions:
        attn_weights = None

    return attn_output, attn_weights, past_key_value


def mistral_attn_forward_StreamingLLM(
    self,
    hidden_states: torch.Tensor,
    attention_mask: Optional[torch.Tensor] = None,
    position_ids: Optional[torch.LongTensor] = None,
    past_key_value: Optional[Cache] = None,
    output_attentions: bool = False,
    use_cache: bool = False,
    cache_position: Optional[torch.LongTensor] = None,
    **kwargs,
) -> Tuple[torch.Tensor, Optional[torch.Tensor], Optional[Tuple[torch.Tensor]]]:
    if "padding_mask" in kwargs:
        warnings.warn(
            "Passing `padding_mask` is deprecated and will be removed in v4.37. Please make sure use `attention_mask` instead.`"
        )
    bsz, q_len, _ = hidden_states.size()

    init_StreamingLLM(self)

    query_states = self.q_proj(hidden_states)
    key_states = self.k_proj(hidden_states)
    value_states = self.v_proj(hidden_states)

    query_states = query_states.view(bsz, q_len, self.num_heads, self.head_dim).transpose(1, 2)
    key_states = key_states.view(bsz, q_len, self.num_key_value_heads, self.head_dim).transpose(1, 2)
    value_states = value_states.view(bsz, q_len, self.num_key_value_heads, self.head_dim).transpose(1, 2)

    kv_seq_len = key_states.shape[-2]
    # if past_key_value is not None:
    #     if self.layer_idx is None:
    #         raise ValueError(
    #             f"The cache structure has changed since version v4.36. If you are using {self.__class__.__name__} "
    #             "for auto-regressive decoding with k/v caching, please make sure to initialize the attention class "
    #             "with a layer index."
    #         )
    #     kv_seq_len += past_key_value.get_usable_length(kv_seq_len, self.layer_idx)
    if past_key_value is not None:
        if self.layer_idx is None:
            raise ValueError(
                f"The cache structure has changed since version v4.36. If you are using {self.__class__.__name__} "
                "for auto-regressive decoding with k/v caching, please make sure to initialize the attention class "
                "with a layer index."
            )
        if hasattr(self, "kv_seq_len"): #[SnapKV] add kv_seq_len
            if self.kv_seq_len != 0:
                kv_seq_len += self.kv_seq_len
            else:
                kv_seq_len += past_key_value.get_usable_length(kv_seq_len, self.layer_idx)
        else:
            kv_seq_len += past_key_value.get_usable_length(kv_seq_len, self.layer_idx)
<<<<<<< HEAD


    cos, sin = self.rotary_emb(value_states, seq_len=kv_seq_len)
    query_states, key_states = apply_rotary_pos_emb(query_states, key_states, cos, sin, position_ids)
=======
            
            
            
    cos, sin = self.rotary_emb(value_states, position_ids)
    query_states, key_states = apply_rotary_pos_emb(query_states, key_states, cos, sin)
>>>>>>> d4926f4b
    # repeat k/v heads if n_kv_heads < n_heads
    key_states = repeat_kv(key_states, self.num_key_value_groups)
    value_states = repeat_kv(value_states, self.num_key_value_groups)

    if past_key_value is not None:
        # sin and cos are specific to RoPE models; cache_position needed for the static cache
        cache_kwargs = {"sin": sin, "cos": cos, "cache_position": cache_position}
        if key_states.shape[-2] == kv_seq_len:
            self.kv_seq_len = kv_seq_len
            key_states_compress, value_states_compress = self.kv_cluster.update_kv(key_states, query_states, value_states, attention_mask, self.num_key_value_groups)
            past_key_value.update(key_states_compress, value_states_compress, self.layer_idx, cache_kwargs)
        else:
            self.kv_seq_len += q_len
            key_states, value_states = past_key_value.update(key_states, value_states, self.layer_idx, cache_kwargs)
        past_key_value._seen_tokens=self.kv_seq_len
    



    attn_weights = torch.matmul(query_states, key_states.transpose(2, 3)) / math.sqrt(self.head_dim)

    if attn_weights.size() != (bsz, self.num_heads, q_len, kv_seq_len):
        raise ValueError(
            f"Attention weights should be of size {(bsz, self.num_heads, q_len, kv_seq_len)}, but is"
            f" {attn_weights.size()}"
        )

    if attention_mask is not None:
        if attention_mask.size() != (bsz, 1, q_len, kv_seq_len):
            raise ValueError(
                f"Attention mask should be of size {(bsz, 1, q_len, kv_seq_len)}, but is {attention_mask.size()}"
            )

        attn_weights = attn_weights + attention_mask

    # upcast attention to fp32
    attn_weights = nn.functional.softmax(attn_weights, dim=-1, dtype=torch.float32).to(query_states.dtype)
    attn_weights = nn.functional.dropout(attn_weights, p=self.attention_dropout, training=self.training)
    attn_output = torch.matmul(attn_weights, value_states)

    if attn_output.size() != (bsz, self.num_heads, q_len, self.head_dim):
        raise ValueError(
            f"`attn_output` should be of size {(bsz, self.num_heads, q_len, self.head_dim)}, but is"
            f" {attn_output.size()}"
        )

    attn_output = attn_output.transpose(1, 2).contiguous()

    attn_output = attn_output.view(bsz, q_len, -1)
    attn_output = self.o_proj(attn_output)

    if not output_attentions:
        attn_weights = None

    return attn_output, attn_weights, past_key_value


def mistral_sdpa_attn_forward_StreamingLLM(
    self,
    hidden_states: torch.Tensor,
    attention_mask: Optional[torch.Tensor] = None,
    position_ids: Optional[torch.LongTensor] = None,
    past_key_value: Optional[Cache] = None,
    output_attentions: bool = False,
    use_cache: bool = False,
    cache_position: Optional[torch.LongTensor] = None,
) -> Tuple[torch.Tensor, Optional[torch.Tensor], Optional[Tuple[torch.Tensor]]]:
    if output_attentions:
        # TODO: Improve this warning with e.g. `model.config.attn_implementation = "manual"` once this is implemented.
        logger.warning_once(
            "MistralModel is using MistralSdpaAttention, but `torch.nn.functional.scaled_dot_product_attention` does not support `output_attentions=True`. Falling back to the manual attention implementation, "
            'but specifying the manual implementation will be required from Transformers version v5.0.0 onwards. This warning can be removed using the argument `attn_implementation="eager"` when loading the model.'
        )
        return super().forward(
            hidden_states=hidden_states,
            attention_mask=attention_mask,
            position_ids=position_ids,
            past_key_value=past_key_value,
            output_attentions=output_attentions,
            use_cache=use_cache,
            cache_position=cache_position,
        )

    init_StreamingLLM(self)

    bsz, q_len, _ = hidden_states.size()

    query_states = self.q_proj(hidden_states)
    key_states = self.k_proj(hidden_states)
    value_states = self.v_proj(hidden_states)

    query_states = query_states.view(bsz, q_len, self.num_heads, self.head_dim).transpose(1, 2)
    key_states = key_states.view(bsz, q_len, self.num_key_value_heads, self.head_dim).transpose(1, 2)
    value_states = value_states.view(bsz, q_len, self.num_key_value_heads, self.head_dim).transpose(1, 2)

    kv_seq_len = key_states.shape[-2]
    # if past_key_value is not None:
    #     if self.layer_idx is None:
    #         raise ValueError(
    #             f"The cache structure has changed since version v4.36. If you are using {self.__class__.__name__} "
    #             "for auto-regressive decoding with k/v caching, please make sure to initialize the attention class "
    #             "with a layer index."
    #         )
    #     kv_seq_len += past_key_value.get_usable_length(kv_seq_len, self.layer_idx)
    if past_key_value is not None:
        if self.layer_idx is None:
            raise ValueError(
                f"The cache structure has changed since version v4.36. If you are using {self.__class__.__name__} "
                "for auto-regressive decoding with k/v caching, please make sure to initialize the attention class "
                "with a layer index."
            )
        if hasattr(self, "kv_seq_len"): #[SnapKV] add kv_seq_len
            if self.kv_seq_len != 0:
                kv_seq_len += self.kv_seq_len
            else:
                kv_seq_len += past_key_value.get_usable_length(kv_seq_len, self.layer_idx)
        else:
            kv_seq_len += past_key_value.get_usable_length(kv_seq_len, self.layer_idx)


<<<<<<< HEAD
        
        
        
    cos, sin = self.rotary_emb(value_states, seq_len=kv_seq_len)
    query_states, key_states = apply_rotary_pos_emb(query_states, key_states, cos, sin, position_ids)
=======
    cos, sin = self.rotary_emb(value_states, position_ids)
    query_states, key_states = apply_rotary_pos_emb(query_states, key_states, cos, sin)
    
>>>>>>> d4926f4b
    key_states = repeat_kv(key_states, self.num_key_value_groups)
    value_states = repeat_kv(value_states, self.num_key_value_groups)
    

    if past_key_value is not None:
        # Activate slicing cache only if the config has a value `sliding_windows` attribute
        cache_has_contents = past_key_value.get_seq_length(self.layer_idx) > 0
        if (
            getattr(self.config, "sliding_window", None) is not None
            and kv_seq_len > self.config.sliding_window
            and cache_has_contents
        ):
            slicing_tokens = 1 - self.config.sliding_window

            past_key = past_key_value[self.layer_idx][0]
            past_value = past_key_value[self.layer_idx][1]

            past_key = past_key[:, :, slicing_tokens:, :].contiguous()
            past_value = past_value[:, :, slicing_tokens:, :].contiguous()

            # if past_key.shape[-2] != self.config.sliding_window - 1:
            #     raise ValueError(
            #         f"past key must have a shape of (`batch_size, num_heads, self.config.sliding_window-1, head_dim`), got"
            #         f" {past_key.shape}"
            #     )

            if attention_mask is not None:
                attention_mask = attention_mask[:, slicing_tokens:]
                attention_mask = torch.cat([attention_mask, torch.ones_like(attention_mask[:, -1:])], dim=-1)

        # print(f"debug key_states.shape[-2] {key_states.shape[-2]} kv_seq_len {kv_seq_len}")

        cache_kwargs = {"sin": sin, "cos": cos, "cache_position": cache_position}
        if key_states.shape[-2] >= kv_seq_len: # [SnapKV] add kv_cluster
            self.kv_seq_len = kv_seq_len
            key_states_compress, value_states_compress = self.kv_cluster.update_kv(key_states, query_states, value_states, attention_mask, self.num_key_value_groups)
            past_key_value.update(key_states_compress, value_states_compress, self.layer_idx, cache_kwargs)
            
            # print(f"debug key_states.shape[-2] {key_states_compress.shape[-2]} value_states_compress.shape {value_states_compress.shape[-2]}")
        else:
            self.kv_seq_len += q_len
            key_states, value_states = past_key_value.update(key_states, value_states, self.layer_idx, cache_kwargs)
        past_key_value._seen_tokens=self.kv_seq_len
    






    causal_mask = attention_mask
    if attention_mask is not None:
        causal_mask = causal_mask[:, :, :, : key_states.shape[-2]]

    # SDPA with memory-efficient backend is currently (torch==2.1.2) bugged with non-contiguous inputs with custom attn_mask,
    # Reference: https://github.com/pytorch/pytorch/issues/112577.
    if query_states.device.type == "cuda" and causal_mask is not None:
        query_states = query_states.contiguous()
        key_states = key_states.contiguous()
        value_states = value_states.contiguous()

    # We dispatch to SDPA's Flash Attention or Efficient kernels via this `is_causal` if statement instead of an inline conditional assignment
    # in SDPA to support both torch.compile's dynamic shapes and full graph options. An inline conditional prevents dynamic shapes from compiling.
    is_causal = True if causal_mask is None and q_len > 1 else False

    attn_output = torch.nn.functional.scaled_dot_product_attention(
        query_states,
        key_states,
        value_states,
        attn_mask=causal_mask,
        dropout_p=self.attention_dropout if self.training else 0.0,
        is_causal=is_causal,
    )

    attn_output = attn_output.transpose(1, 2).contiguous()
    attn_output = attn_output.view(bsz, q_len, -1)

    attn_output = self.o_proj(attn_output)

    return attn_output, None, past_key_value


def mistral_flash_attn2_forward_StreamingLLM(
    self,
    hidden_states: torch.Tensor,
    attention_mask: Optional[torch.Tensor] = None,
    position_ids: Optional[torch.LongTensor] = None,
    past_key_value: Optional[Cache] = None,
    output_attentions: bool = False,
    use_cache: bool = False,
    cache_position: Optional[torch.LongTensor] = None,
    **kwargs,
):
<<<<<<< HEAD
    # [SnapKV] register kv_cluster
    init_StreamingLLM(self)
    if "padding_mask" in kwargs:
        warnings.warn(
            "Passing `padding_mask` is deprecated and will be removed in v4.37. Please make sure use `attention_mask` instead.`"
=======
    if isinstance(past_key_value, StaticCache):
        raise ValueError(
            "`static` cache implementation is not compatible with `attn_implementation==flash_attention_2` "
            "make sure to use `sdpa` in the mean time, and open an issue at https://github.com/huggingface/transformers"
>>>>>>> d4926f4b
        )
    
    output_attentions = False

    # [SnapKV] register kv_cluster
    init_pyramidkv(self, num_hidden_layers=self.config.num_hidden_layers)
    
    bsz, q_len, _ = hidden_states.size()

    query_states = self.q_proj(hidden_states)
    key_states = self.k_proj(hidden_states)
    value_states = self.v_proj(hidden_states)

    query_states = query_states.view(bsz, q_len, self.num_heads, self.head_dim).transpose(1, 2)
    key_states = key_states.view(bsz, q_len, self.num_key_value_heads, self.head_dim).transpose(1, 2)
    value_states = value_states.view(bsz, q_len, self.num_key_value_heads, self.head_dim).transpose(1, 2)
    
    kv_seq_len = key_states.shape[-2]
    # if past_key_value is not None:
    #     if self.layer_idx is None:
    #         raise ValueError(
    #             f"The cache structure has changed since version v4.36. If you are using {self.__class__.__name__} "
    #             "for auto-regressive decoding with k/v caching, please make sure to initialize the attention class "
    #             "with a layer index."
    #         )
    #     if hasattr(self, "kv_seq_len"): #[SnapKV] add kv_seq_len
    #         if self.kv_seq_len != 0:
    #             kv_seq_len += self.kv_seq_len
    #         else:
    #             kv_seq_len += past_key_value.get_usable_length(kv_seq_len, self.layer_idx)
    #     else:
    #         kv_seq_len += past_key_value.get_usable_length(kv_seq_len, self.layer_idx)
    if past_key_value is not None:
        if hasattr(self, "kv_seq_len"): #[SnapKV] add kv_seq_len
            if self.kv_seq_len != 0:
                kv_seq_len += self.kv_seq_len
            else:
                kv_seq_len += cache_position[0]
        else:
            kv_seq_len += cache_position[0]

    # Because the input can be padded, the absolute sequence length depends on the max position id.
    # rotary_seq_len = max(kv_seq_len, position_ids[:, -1].max().item()) + 1
    # cos, sin = self.rotary_emb(value_states, seq_len=rotary_seq_len)

    # query_states, key_states = apply_rotary_pos_emb(query_states, key_states, cos, sin, position_ids)
    cos, sin = self.rotary_emb(value_states, position_ids)
    query_states, key_states = apply_rotary_pos_emb(query_states, key_states, cos, sin)

    # repeat k/v heads if n_kv_heads < n_heads
    # [SnapKV] move to ahead
    key_states = repeat_kv(key_states, self.num_key_value_groups)
    value_states = repeat_kv(value_states, self.num_key_value_groups)

    if past_key_value is not None:
        # Activate slicing cache only if the config has a value `sliding_windows` attribute
        cache_has_contents = past_key_value.get_seq_length(self.layer_idx) > 0
        if (
            getattr(self.config, "sliding_window", None) is not None
            and kv_seq_len > self.config.sliding_window
            and cache_has_contents
        ):
            slicing_tokens = 1 - self.config.sliding_window

            past_key = past_key_value[self.layer_idx][0]
            past_value = past_key_value[self.layer_idx][1]

            past_key = past_key[:, :, slicing_tokens:, :].contiguous()
            past_value = past_value[:, :, slicing_tokens:, :].contiguous()

            # if past_key.shape[-2] != self.config.sliding_window - 1:
            #     raise ValueError(
            #         f"past key must have a shape of (`batch_size, num_heads, self.config.sliding_window-1, head_dim`), got"
            #         f" {past_key.shape}"
            #     )

            if attention_mask is not None:
                attention_mask = attention_mask[:, slicing_tokens:]
                attention_mask = torch.cat([attention_mask, torch.ones_like(attention_mask[:, -1:])], dim=-1)

        # print(f"debug key_states.shape[-2] {key_states.shape[-2]} kv_seq_len {kv_seq_len}")

        cache_kwargs = {"sin": sin, "cos": cos}  # Specific to RoPE models
        if key_states.shape[-2] >= kv_seq_len: # [SnapKV] add kv_cluster
            self.kv_seq_len = kv_seq_len
            key_states_compress, value_states_compress = self.kv_cluster.update_kv(key_states, query_states, value_states, attention_mask, self.num_key_value_groups)
            past_key_value.update(key_states_compress, value_states_compress, self.layer_idx, cache_kwargs)
            
            # print(f"debug key_states.shape[-2] {key_states_compress.shape[-2]} value_states_compress.shape {value_states_compress.shape[-2]}")
        else:
            self.kv_seq_len += q_len
            key_states, value_states = past_key_value.update(key_states, value_states, self.layer_idx, cache_kwargs)
        past_key_value._seen_tokens=self.kv_seq_len
    
        # key_states, value_states = past_key_value.update(key_states, value_states, self.layer_idx, cache_kwargs)

    
    dropout_rate = 0.0 if not self.training else self.attention_dropout

    # In PEFT, usually we cast the layer norms in float32 for training stability reasons
    # therefore the input hidden states gets silently casted in float32. Hence, we need
    # cast them back in float16 just to be sure everything works as expected.
    input_dtype = query_states.dtype
    if input_dtype == torch.float32:
        if torch.is_autocast_enabled():
            target_dtype = torch.get_autocast_gpu_dtype()
        # Handle the case where the model is quantized
        elif hasattr(self.config, "_pre_quantization_dtype"):
            target_dtype = self.config._pre_quantization_dtype
        else:
            target_dtype = self.q_proj.weight.dtype

        logger.warning_once(
            f"The input hidden states seems to be silently casted in float32, this might be related to"
            f" the fact you have upcasted embedding or layer norm layers in float32. We will cast back the input in"
            f" {target_dtype}."
        )

        query_states = query_states.to(target_dtype)
        key_states = key_states.to(target_dtype)
        value_states = value_states.to(target_dtype)

    # Reashape to the expected shape for Flash Attention
    query_states = query_states.transpose(1, 2)
    key_states = key_states.transpose(1, 2)
    value_states = value_states.transpose(1, 2)
    # print('layer id', self.layer_idx, 'query_states', query_states.shape, 'key_states', key_states.shape, 'value_states', value_states.shape, 'kv_seq_len', kv_seq_len, 'dropout_rate', dropout_rate, 'use_sliding_windows', use_sliding_windows)
    # [SnapKV] change attention_mask to None
    # print('layer id', self.layer_idx, 'query_states', query_states.shape, 'key_states', key_states.shape, 'value_states', value_states.shape, 'attention_mask', attention_mask.shape, 'kv_seq_len', kv_seq_len, 'dropout_rate', dropout_rate, 'use_sliding_windows', use_sliding_windows)
    attn_output = _flash_attention_forward(
        query_states,
        key_states,
        value_states,
        attention_mask,
        q_len,
        position_ids=position_ids,
        dropout=dropout_rate,
        use_top_left_mask=self._flash_attn_uses_top_left_mask,
        is_causal=self.is_causal,
    )

    attn_output = attn_output.reshape(bsz, q_len, self.num_heads * self.head_dim).contiguous()
    attn_output = self.o_proj(attn_output)

    if not output_attentions:
        attn_weights = None

    return attn_output, attn_weights, past_key_value


def mistral_attn_forward_PyramidKV(
    self,
    hidden_states: torch.Tensor,
    attention_mask: Optional[torch.Tensor] = None,
    position_ids: Optional[torch.LongTensor] = None,
    past_key_value: Optional[Cache] = None,
    output_attentions: bool = False,
    use_cache: bool = False,
    cache_position: Optional[torch.LongTensor] = None,
    **kwargs,
) -> Tuple[torch.Tensor, Optional[torch.Tensor], Optional[Tuple[torch.Tensor]]]:
    if "padding_mask" in kwargs:
        warnings.warn(
            "Passing `padding_mask` is deprecated and will be removed in v4.37. Please make sure use `attention_mask` instead.`"
        )
    bsz, q_len, _ = hidden_states.size()

    init_pyramidkv(self, num_hidden_layers=self.config.num_hidden_layers)

    query_states = self.q_proj(hidden_states)
    key_states = self.k_proj(hidden_states)
    value_states = self.v_proj(hidden_states)

    query_states = query_states.view(bsz, q_len, self.num_heads, self.head_dim).transpose(1, 2)
    key_states = key_states.view(bsz, q_len, self.num_key_value_heads, self.head_dim).transpose(1, 2)
    value_states = value_states.view(bsz, q_len, self.num_key_value_heads, self.head_dim).transpose(1, 2)

    kv_seq_len = key_states.shape[-2]
    # if past_key_value is not None:
    #     if self.layer_idx is None:
    #         raise ValueError(
    #             f"The cache structure has changed since version v4.36. If you are using {self.__class__.__name__} "
    #             "for auto-regressive decoding with k/v caching, please make sure to initialize the attention class "
    #             "with a layer index."
    #         )
    #     kv_seq_len += past_key_value.get_usable_length(kv_seq_len, self.layer_idx)
    if past_key_value is not None:
        if self.layer_idx is None:
            raise ValueError(
                f"The cache structure has changed since version v4.36. If you are using {self.__class__.__name__} "
                "for auto-regressive decoding with k/v caching, please make sure to initialize the attention class "
                "with a layer index."
            )
        if hasattr(self, "kv_seq_len"): #[SnapKV] add kv_seq_len
            if self.kv_seq_len != 0:
                kv_seq_len += self.kv_seq_len
            else:
                kv_seq_len += past_key_value.get_usable_length(kv_seq_len, self.layer_idx)
        else:
            kv_seq_len += past_key_value.get_usable_length(kv_seq_len, self.layer_idx)
<<<<<<< HEAD
            
            
            
    cos, sin = self.rotary_emb(value_states, seq_len=kv_seq_len)
    query_states, key_states = apply_rotary_pos_emb(query_states, key_states, cos, sin, position_ids)
=======
    cos, sin = self.rotary_emb(value_states, position_ids)
    query_states, key_states = apply_rotary_pos_emb(query_states, key_states, cos, sin)
>>>>>>> d4926f4b
    # repeat k/v heads if n_kv_heads < n_heads
    key_states = repeat_kv(key_states, self.num_key_value_groups)
    value_states = repeat_kv(value_states, self.num_key_value_groups)

    if past_key_value is not None:
        # sin and cos are specific to RoPE models; cache_position needed for the static cache
        cache_kwargs = {"sin": sin, "cos": cos, "cache_position": cache_position}
        if key_states.shape[-2] == kv_seq_len:
            self.kv_seq_len = kv_seq_len
            key_states_compress, value_states_compress = self.kv_cluster.update_kv(key_states, query_states, value_states, attention_mask, self.num_key_value_groups)
            past_key_value.update(key_states_compress, value_states_compress, self.layer_idx, cache_kwargs)
        else:
            self.kv_seq_len += q_len
            key_states, value_states = past_key_value.update(key_states, value_states, self.layer_idx, cache_kwargs)
        past_key_value._seen_tokens=self.kv_seq_len
    
    attn_weights = torch.matmul(query_states, key_states.transpose(2, 3)) / math.sqrt(self.head_dim)

    if attn_weights.size() != (bsz, self.num_heads, q_len, kv_seq_len):
        raise ValueError(
            f"Attention weights should be of size {(bsz, self.num_heads, q_len, kv_seq_len)}, but is"
            f" {attn_weights.size()}"
        )

    if attention_mask is not None:
        if attention_mask.size() != (bsz, 1, q_len, kv_seq_len):
            raise ValueError(
                f"Attention mask should be of size {(bsz, 1, q_len, kv_seq_len)}, but is {attention_mask.size()}"
            )

        attn_weights = attn_weights + attention_mask

    # upcast attention to fp32
    attn_weights = nn.functional.softmax(attn_weights, dim=-1, dtype=torch.float32).to(query_states.dtype)
    attn_weights = nn.functional.dropout(attn_weights, p=self.attention_dropout, training=self.training)
    attn_output = torch.matmul(attn_weights, value_states)

    if attn_output.size() != (bsz, self.num_heads, q_len, self.head_dim):
        raise ValueError(
            f"`attn_output` should be of size {(bsz, self.num_heads, q_len, self.head_dim)}, but is"
            f" {attn_output.size()}"
        )

    attn_output = attn_output.transpose(1, 2).contiguous()

    attn_output = attn_output.view(bsz, q_len, -1)
    attn_output = self.o_proj(attn_output)

    if not output_attentions:
        attn_weights = None

    return attn_output, attn_weights, past_key_value


def mistral_sdpa_attn_forward_PyramidKV(
    self,
    hidden_states: torch.Tensor,
    attention_mask: Optional[torch.Tensor] = None,
    position_ids: Optional[torch.LongTensor] = None,
    past_key_value: Optional[Cache] = None,
    output_attentions: bool = False,
    use_cache: bool = False,
    cache_position: Optional[torch.LongTensor] = None,
) -> Tuple[torch.Tensor, Optional[torch.Tensor], Optional[Tuple[torch.Tensor]]]:
    if output_attentions:
        # TODO: Improve this warning with e.g. `model.config.attn_implementation = "manual"` once this is implemented.
        logger.warning_once(
            "MistralModel is using MistralSdpaAttention, but `torch.nn.functional.scaled_dot_product_attention` does not support `output_attentions=True`. Falling back to the manual attention implementation, "
            'but specifying the manual implementation will be required from Transformers version v5.0.0 onwards. This warning can be removed using the argument `attn_implementation="eager"` when loading the model.'
        )
        return super().forward(
            hidden_states=hidden_states,
            attention_mask=attention_mask,
            position_ids=position_ids,
            past_key_value=past_key_value,
            output_attentions=output_attentions,
            use_cache=use_cache,
            cache_position=cache_position,
        )

    init_pyramidkv(self, num_hidden_layers=self.config.num_hidden_layers)

    bsz, q_len, _ = hidden_states.size()

    query_states = self.q_proj(hidden_states)
    key_states = self.k_proj(hidden_states)
    value_states = self.v_proj(hidden_states)

    query_states = query_states.view(bsz, q_len, self.num_heads, self.head_dim).transpose(1, 2)
    key_states = key_states.view(bsz, q_len, self.num_key_value_heads, self.head_dim).transpose(1, 2)
    value_states = value_states.view(bsz, q_len, self.num_key_value_heads, self.head_dim).transpose(1, 2)

    kv_seq_len = key_states.shape[-2]
    # if past_key_value is not None:
    #     if self.layer_idx is None:
    #         raise ValueError(
    #             f"The cache structure has changed since version v4.36. If you are using {self.__class__.__name__} "
    #             "for auto-regressive decoding with k/v caching, please make sure to initialize the attention class "
    #             "with a layer index."
    #         )
    #     kv_seq_len += past_key_value.get_usable_length(kv_seq_len, self.layer_idx)
    if past_key_value is not None:
        if self.layer_idx is None:
            raise ValueError(
                f"The cache structure has changed since version v4.36. If you are using {self.__class__.__name__} "
                "for auto-regressive decoding with k/v caching, please make sure to initialize the attention class "
                "with a layer index."
            )
        if hasattr(self, "kv_seq_len"): #[SnapKV] add kv_seq_len
            if self.kv_seq_len != 0:
                kv_seq_len += self.kv_seq_len
            else:
                kv_seq_len += past_key_value.get_usable_length(kv_seq_len, self.layer_idx)
        else:
            kv_seq_len += past_key_value.get_usable_length(kv_seq_len, self.layer_idx)

<<<<<<< HEAD
    cos, sin = self.rotary_emb(value_states, seq_len=kv_seq_len)
    query_states, key_states = apply_rotary_pos_emb(query_states, key_states, cos, sin, position_ids)
=======

    cos, sin = self.rotary_emb(value_states, position_ids)
    query_states, key_states = apply_rotary_pos_emb(query_states, key_states, cos, sin)
    
>>>>>>> d4926f4b
    key_states = repeat_kv(key_states, self.num_key_value_groups)
    value_states = repeat_kv(value_states, self.num_key_value_groups)

    if past_key_value is not None:
        # Activate slicing cache only if the config has a value `sliding_windows` attribute
        cache_has_contents = past_key_value.get_seq_length(self.layer_idx) > 0
        if (
            getattr(self.config, "sliding_window", None) is not None
            and kv_seq_len > self.config.sliding_window
            and cache_has_contents
        ):
            slicing_tokens = 1 - self.config.sliding_window

            past_key = past_key_value[self.layer_idx][0]
            past_value = past_key_value[self.layer_idx][1]

            past_key = past_key[:, :, slicing_tokens:, :].contiguous()
            past_value = past_value[:, :, slicing_tokens:, :].contiguous()

            # if past_key.shape[-2] != self.config.sliding_window - 1:
            #     raise ValueError(
            #         f"past key must have a shape of (`batch_size, num_heads, self.config.sliding_window-1, head_dim`), got"
            #         f" {past_key.shape}"
            #     )

            if attention_mask is not None:
                attention_mask = attention_mask[:, slicing_tokens:]
                attention_mask = torch.cat([attention_mask, torch.ones_like(attention_mask[:, -1:])], dim=-1)

        # print(f"debug key_states.shape[-2] {key_states.shape[-2]} kv_seq_len {kv_seq_len}")

        cache_kwargs = {"sin": sin, "cos": cos, "cache_position": cache_position}
        if key_states.shape[-2] >= kv_seq_len: # [SnapKV] add kv_cluster
            self.kv_seq_len = kv_seq_len
            key_states_compress, value_states_compress = self.kv_cluster.update_kv(key_states, query_states, value_states, attention_mask, self.num_key_value_groups)
            past_key_value.update(key_states_compress, value_states_compress, self.layer_idx, cache_kwargs)
            
            # print(f"debug key_states.shape[-2] {key_states_compress.shape[-2]} value_states_compress.shape {value_states_compress.shape[-2]}")
        else:
            self.kv_seq_len += q_len
            key_states, value_states = past_key_value.update(key_states, value_states, self.layer_idx, cache_kwargs)
        past_key_value._seen_tokens=self.kv_seq_len
    




    causal_mask = attention_mask
    if attention_mask is not None:
        causal_mask = causal_mask[:, :, :, : key_states.shape[-2]]

    # SDPA with memory-efficient backend is currently (torch==2.1.2) bugged with non-contiguous inputs with custom attn_mask,
    # Reference: https://github.com/pytorch/pytorch/issues/112577.
    if query_states.device.type == "cuda" and causal_mask is not None:
        query_states = query_states.contiguous()
        key_states = key_states.contiguous()
        value_states = value_states.contiguous()

    # We dispatch to SDPA's Flash Attention or Efficient kernels via this `is_causal` if statement instead of an inline conditional assignment
    # in SDPA to support both torch.compile's dynamic shapes and full graph options. An inline conditional prevents dynamic shapes from compiling.
    is_causal = True if causal_mask is None and q_len > 1 else False

    attn_output = torch.nn.functional.scaled_dot_product_attention(
        query_states,
        key_states,
        value_states,
        attn_mask=causal_mask,
        dropout_p=self.attention_dropout if self.training else 0.0,
        is_causal=is_causal,
    )

    attn_output = attn_output.transpose(1, 2).contiguous()
    attn_output = attn_output.view(bsz, q_len, -1)

    attn_output = self.o_proj(attn_output)

    return attn_output, None, past_key_value


def mistral_flash_attn2_forward_PyramidKV(
    self,
    hidden_states: torch.Tensor,
    attention_mask: Optional[torch.Tensor] = None,
    position_ids: Optional[torch.LongTensor] = None,
    past_key_value: Optional[Cache] = None,
    output_attentions: bool = False,
    use_cache: bool = False,
    cache_position: Optional[torch.LongTensor] = None,
    **kwargs,
):
<<<<<<< HEAD
    
    init_pyramidkv(self, num_hidden_layers=self.config.num_hidden_layers)
    if "padding_mask" in kwargs:
        warnings.warn(
            "Passing `padding_mask` is deprecated and will be removed in v4.37. Please make sure use `attention_mask` instead.`"
        )

        # overwrite attention_mask with padding_mask
        attention_mask = kwargs.pop("padding_mask")
=======
    if isinstance(past_key_value, StaticCache):
        raise ValueError(
            "`static` cache implementation is not compatible with `attn_implementation==flash_attention_2` "
            "make sure to use `sdpa` in the mean time, and open an issue at https://github.com/huggingface/transformers"
        )
    
    output_attentions = False
    
    # [SnapKV] register kv_cluster
    init_snapkv(self)
    
>>>>>>> d4926f4b
    bsz, q_len, _ = hidden_states.size()

    query_states = self.q_proj(hidden_states)
    key_states = self.k_proj(hidden_states)
    value_states = self.v_proj(hidden_states)

    query_states = query_states.view(bsz, q_len, self.num_heads, self.head_dim).transpose(1, 2)
    key_states = key_states.view(bsz, q_len, self.num_key_value_heads, self.head_dim).transpose(1, 2)
    value_states = value_states.view(bsz, q_len, self.num_key_value_heads, self.head_dim).transpose(1, 2)
    
    kv_seq_len = key_states.shape[-2]
    # if past_key_value is not None:
    #     if self.layer_idx is None:
    #         raise ValueError(
    #             f"The cache structure has changed since version v4.36. If you are using {self.__class__.__name__} "
    #             "for auto-regressive decoding with k/v caching, please make sure to initialize the attention class "
    #             "with a layer index."
    #         )
    #     if hasattr(self, "kv_seq_len"): #[SnapKV] add kv_seq_len
    #         if self.kv_seq_len != 0:
    #             kv_seq_len += self.kv_seq_len
    #         else:
    #             kv_seq_len += past_key_value.get_usable_length(kv_seq_len, self.layer_idx)
    #     else:
    #         kv_seq_len += past_key_value.get_usable_length(kv_seq_len, self.layer_idx)
    if past_key_value is not None:
        if hasattr(self, "kv_seq_len"): #[SnapKV] add kv_seq_len
            if self.kv_seq_len != 0:
                kv_seq_len += self.kv_seq_len
            else:
                kv_seq_len += cache_position[0]
        else:
            kv_seq_len += cache_position[0]

    # Because the input can be padded, the absolute sequence length depends on the max position id.
    # rotary_seq_len = max(kv_seq_len, position_ids[:, -1].max().item()) + 1
    # cos, sin = self.rotary_emb(value_states, seq_len=rotary_seq_len)

    # query_states, key_states = apply_rotary_pos_emb(query_states, key_states, cos, sin, position_ids)
    cos, sin = self.rotary_emb(value_states, position_ids)
    query_states, key_states = apply_rotary_pos_emb(query_states, key_states, cos, sin)

    # repeat k/v heads if n_kv_heads < n_heads
    # [SnapKV] move to ahead
    key_states = repeat_kv(key_states, self.num_key_value_groups)
    value_states = repeat_kv(value_states, self.num_key_value_groups)

    if past_key_value is not None:
        # Activate slicing cache only if the config has a value `sliding_windows` attribute
        cache_has_contents = past_key_value.get_seq_length(self.layer_idx) > 0
        if (
            getattr(self.config, "sliding_window", None) is not None
            and kv_seq_len > self.config.sliding_window
            and cache_has_contents
        ):
            slicing_tokens = 1 - self.config.sliding_window

            past_key = past_key_value[self.layer_idx][0]
            past_value = past_key_value[self.layer_idx][1]

            past_key = past_key[:, :, slicing_tokens:, :].contiguous()
            past_value = past_value[:, :, slicing_tokens:, :].contiguous()

            # if past_key.shape[-2] != self.config.sliding_window - 1:
            #     raise ValueError(
            #         f"past key must have a shape of (`batch_size, num_heads, self.config.sliding_window-1, head_dim`), got"
            #         f" {past_key.shape}"
            #     )

            if attention_mask is not None:
                attention_mask = attention_mask[:, slicing_tokens:]
                attention_mask = torch.cat([attention_mask, torch.ones_like(attention_mask[:, -1:])], dim=-1)

        # print(f"debug key_states.shape[-2] {key_states.shape[-2]} kv_seq_len {kv_seq_len}")

        cache_kwargs = {"sin": sin, "cos": cos}  # Specific to RoPE models
        if key_states.shape[-2] >= kv_seq_len: # [SnapKV] add kv_cluster
            self.kv_seq_len = kv_seq_len
            key_states_compress, value_states_compress = self.kv_cluster.update_kv(key_states, query_states, value_states, attention_mask, self.num_key_value_groups)
            past_key_value.update(key_states_compress, value_states_compress, self.layer_idx, cache_kwargs)
            
            # print(f"debug key_states.shape[-2] {key_states_compress.shape[-2]} value_states_compress.shape {value_states_compress.shape[-2]}")
        else:
            self.kv_seq_len += q_len
            key_states, value_states = past_key_value.update(key_states, value_states, self.layer_idx, cache_kwargs)
        past_key_value._seen_tokens=self.kv_seq_len
    
        # key_states, value_states = past_key_value.update(key_states, value_states, self.layer_idx, cache_kwargs)

    
    dropout_rate = 0.0 if not self.training else self.attention_dropout

    # In PEFT, usually we cast the layer norms in float32 for training stability reasons
    # therefore the input hidden states gets silently casted in float32. Hence, we need
    # cast them back in float16 just to be sure everything works as expected.
    input_dtype = query_states.dtype
    if input_dtype == torch.float32:
        if torch.is_autocast_enabled():
            target_dtype = torch.get_autocast_gpu_dtype()
        # Handle the case where the model is quantized
        elif hasattr(self.config, "_pre_quantization_dtype"):
            target_dtype = self.config._pre_quantization_dtype
        else:
            target_dtype = self.q_proj.weight.dtype

        logger.warning_once(
            f"The input hidden states seems to be silently casted in float32, this might be related to"
            f" the fact you have upcasted embedding or layer norm layers in float32. We will cast back the input in"
            f" {target_dtype}."
        )

        query_states = query_states.to(target_dtype)
        key_states = key_states.to(target_dtype)
        value_states = value_states.to(target_dtype)

    # Reashape to the expected shape for Flash Attention
    query_states = query_states.transpose(1, 2)
    key_states = key_states.transpose(1, 2)
    value_states = value_states.transpose(1, 2)
    # print('layer id', self.layer_idx, 'query_states', query_states.shape, 'key_states', key_states.shape, 'value_states', value_states.shape, 'kv_seq_len', kv_seq_len, 'dropout_rate', dropout_rate, 'use_sliding_windows', use_sliding_windows)
    # [SnapKV] change attention_mask to None
    # print('layer id', self.layer_idx, 'query_states', query_states.shape, 'key_states', key_states.shape, 'value_states', value_states.shape, 'attention_mask', attention_mask.shape, 'kv_seq_len', kv_seq_len, 'dropout_rate', dropout_rate, 'use_sliding_windows', use_sliding_windows)
    attn_output = _flash_attention_forward(
        query_states,
        key_states,
        value_states,
        attention_mask,
        q_len,
        position_ids=position_ids,
        dropout=dropout_rate,
        use_top_left_mask=self._flash_attn_uses_top_left_mask,
        is_causal=self.is_causal,
    )

    attn_output = attn_output.reshape(bsz, q_len, self.num_heads * self.head_dim).contiguous()
    attn_output = self.o_proj(attn_output)

    if not output_attentions:
        attn_weights = None

    return attn_output, attn_weights, past_key_value


def mistral_attn_forward_SnapKV(
    self,
    hidden_states: torch.Tensor,
    attention_mask: Optional[torch.Tensor] = None,
    position_ids: Optional[torch.LongTensor] = None,
    past_key_value: Optional[Cache] = None,
    output_attentions: bool = False,
    use_cache: bool = False,
    cache_position: Optional[torch.LongTensor] = None,
    **kwargs,
) -> Tuple[torch.Tensor, Optional[torch.Tensor], Optional[Tuple[torch.Tensor]]]:
    if "padding_mask" in kwargs:
        warnings.warn(
            "Passing `padding_mask` is deprecated and will be removed in v4.37. Please make sure use `attention_mask` instead.`"
        )
    bsz, q_len, _ = hidden_states.size()

    init_snapkv(self)

    query_states = self.q_proj(hidden_states)
    key_states = self.k_proj(hidden_states)
    value_states = self.v_proj(hidden_states)

    query_states = query_states.view(bsz, q_len, self.num_heads, self.head_dim).transpose(1, 2)
    key_states = key_states.view(bsz, q_len, self.num_key_value_heads, self.head_dim).transpose(1, 2)
    value_states = value_states.view(bsz, q_len, self.num_key_value_heads, self.head_dim).transpose(1, 2)

    kv_seq_len = key_states.shape[-2]
    # if past_key_value is not None:
    #     if self.layer_idx is None:
    #         raise ValueError(
    #             f"The cache structure has changed since version v4.36. If you are using {self.__class__.__name__} "
    #             "for auto-regressive decoding with k/v caching, please make sure to initialize the attention class "
    #             "with a layer index."
    #         )
    #     kv_seq_len += past_key_value.get_usable_length(kv_seq_len, self.layer_idx)
    if past_key_value is not None:
        if self.layer_idx is None:
            raise ValueError(
                f"The cache structure has changed since version v4.36. If you are using {self.__class__.__name__} "
                "for auto-regressive decoding with k/v caching, please make sure to initialize the attention class "
                "with a layer index."
            )
        if hasattr(self, "kv_seq_len"): #[SnapKV] add kv_seq_len
            if self.kv_seq_len != 0:
                kv_seq_len += self.kv_seq_len
            else:
                kv_seq_len += past_key_value.get_usable_length(kv_seq_len, self.layer_idx)
        else:
            kv_seq_len += past_key_value.get_usable_length(kv_seq_len, self.layer_idx)
    cos, sin = self.rotary_emb(value_states, seq_len=kv_seq_len)
    query_states, key_states = apply_rotary_pos_emb(query_states, key_states, cos, sin, position_ids)
    # repeat k/v heads if n_kv_heads < n_heads
    key_states = repeat_kv(key_states, self.num_key_value_groups)
    value_states = repeat_kv(value_states, self.num_key_value_groups)
    if past_key_value is not None:
        # sin and cos are specific to RoPE models; cache_position needed for the static cache
        cache_kwargs = {"sin": sin, "cos": cos, "cache_position": cache_position}
        if key_states.shape[-2] == kv_seq_len:
            self.kv_seq_len = kv_seq_len
            key_states_compress, value_states_compress = self.kv_cluster.update_kv(key_states, query_states, value_states, attention_mask, self.num_key_value_groups)
            past_key_value.update(key_states_compress, value_states_compress, self.layer_idx, cache_kwargs)
        else:
            self.kv_seq_len += q_len
            key_states, value_states = past_key_value.update(key_states, value_states, self.layer_idx, cache_kwargs)
        past_key_value._seen_tokens=self.kv_seq_len
    

    attn_weights = torch.matmul(query_states, key_states.transpose(2, 3)) / math.sqrt(self.head_dim)

    if attn_weights.size() != (bsz, self.num_heads, q_len, kv_seq_len):
        raise ValueError(
            f"Attention weights should be of size {(bsz, self.num_heads, q_len, kv_seq_len)}, but is"
            f" {attn_weights.size()}"
        )

    if attention_mask is not None:
        if attention_mask.size() != (bsz, 1, q_len, kv_seq_len):
            raise ValueError(
                f"Attention mask should be of size {(bsz, 1, q_len, kv_seq_len)}, but is {attention_mask.size()}"
            )

        attn_weights = attn_weights + attention_mask

    # upcast attention to fp32
    attn_weights = nn.functional.softmax(attn_weights, dim=-1, dtype=torch.float32).to(query_states.dtype)
    attn_weights = nn.functional.dropout(attn_weights, p=self.attention_dropout, training=self.training)
    attn_output = torch.matmul(attn_weights, value_states)

    if attn_output.size() != (bsz, self.num_heads, q_len, self.head_dim):
        raise ValueError(
            f"`attn_output` should be of size {(bsz, self.num_heads, q_len, self.head_dim)}, but is"
            f" {attn_output.size()}"
        )

    attn_output = attn_output.transpose(1, 2).contiguous()
    attn_output = attn_output.reshape(bsz, q_len, self.hidden_size)

    attn_output = self.o_proj(attn_output)

    if not output_attentions:
        attn_weights = None

    return attn_output, attn_weights, past_key_value


def mistral_sdpa_attn_forward_SnapKV(
    self,
    hidden_states: torch.Tensor,
    attention_mask: Optional[torch.Tensor] = None,
    position_ids: Optional[torch.LongTensor] = None,
    past_key_value: Optional[Cache] = None,
    output_attentions: bool = False,
    use_cache: bool = False,
) -> Tuple[torch.Tensor, Optional[torch.Tensor], Optional[Tuple[torch.Tensor]]]:
    if output_attentions:
        # TODO: Improve this warning with e.g. `model.config.attn_implementation = "manual"` once this is implemented.
        logger.warning_once(
            "MistralModel is using MistralSdpaAttention, but `torch.nn.functional.scaled_dot_product_attention` does not support `output_attentions=True`. Falling back to the manual attention implementation, "
            'but specifying the manual implementation will be required from Transformers version v5.0.0 onwards. This warning can be removed using the argument `attn_implementation="eager"` when loading the model.'
        )
        return super().forward(
            hidden_states=hidden_states,
            attention_mask=attention_mask,
            position_ids=position_ids,
            past_key_value=past_key_value,
            output_attentions=output_attentions,
            use_cache=use_cache,
        )

    init_snapkv(self)

    bsz, q_len, _ = hidden_states.size()

    query_states = self.q_proj(hidden_states)
    key_states = self.k_proj(hidden_states)
    value_states = self.v_proj(hidden_states)

    query_states = query_states.view(bsz, q_len, self.num_heads, self.head_dim).transpose(1, 2)
    key_states = key_states.view(bsz, q_len, self.num_key_value_heads, self.head_dim).transpose(1, 2)
    value_states = value_states.view(bsz, q_len, self.num_key_value_heads, self.head_dim).transpose(1, 2)

    kv_seq_len = key_states.shape[-2]
    # if past_key_value is not None:
    #     if self.layer_idx is None:
    #         raise ValueError(
    #             f"The cache structure has changed since version v4.36. If you are using {self.__class__.__name__} "
    #             "for auto-regressive decoding with k/v caching, please make sure to initialize the attention class "
    #             "with a layer index."
    #         )
    #     kv_seq_len += past_key_value.get_usable_length(kv_seq_len, self.layer_idx)
    if past_key_value is not None:
        if self.layer_idx is None:
            raise ValueError(
                f"The cache structure has changed since version v4.36. If you are using {self.__class__.__name__} "
                "for auto-regressive decoding with k/v caching, please make sure to initialize the attention class "
                "with a layer index."
            )
        if hasattr(self, "kv_seq_len"): #[SnapKV] add kv_seq_len
            if self.kv_seq_len != 0:
                kv_seq_len += self.kv_seq_len
            else:
                kv_seq_len += past_key_value.get_usable_length(kv_seq_len, self.layer_idx)
        else:
            kv_seq_len += past_key_value.get_usable_length(kv_seq_len, self.layer_idx)


    cos, sin = self.rotary_emb(value_states, seq_len=kv_seq_len)

    query_states, key_states = apply_rotary_pos_emb(query_states, key_states, cos, sin, position_ids)
    key_states = repeat_kv(key_states, self.num_key_value_groups)
    value_states = repeat_kv(value_states, self.num_key_value_groups)

    if past_key_value is not None:
        # Activate slicing cache only if the config has a value `sliding_windows` attribute
        cache_has_contents = past_key_value.get_seq_length(self.layer_idx) > 0
        if (
            getattr(self.config, "sliding_window", None) is not None
            and kv_seq_len > self.config.sliding_window
            and cache_has_contents
        ):
            slicing_tokens = 1 - self.config.sliding_window

            past_key = past_key_value[self.layer_idx][0]
            past_value = past_key_value[self.layer_idx][1]

            past_key = past_key[:, :, slicing_tokens:, :].contiguous()
            past_value = past_value[:, :, slicing_tokens:, :].contiguous()

            # if past_key.shape[-2] != self.config.sliding_window - 1:
            #     raise ValueError(
            #         f"past key must have a shape of (`batch_size, num_heads, self.config.sliding_window-1, head_dim`), got"
            #         f" {past_key.shape}"
            #     )

            if attention_mask is not None:
                attention_mask = attention_mask[:, slicing_tokens:]
                attention_mask = torch.cat([attention_mask, torch.ones_like(attention_mask[:, -1:])], dim=-1)

        # print(f"debug key_states.shape[-2] {key_states.shape[-2]} kv_seq_len {kv_seq_len}")

        cache_kwargs = {"sin": sin, "cos": cos}  # Specific to RoPE models
        if key_states.shape[-2] >= kv_seq_len: # [SnapKV] add kv_cluster
            self.kv_seq_len = kv_seq_len
            key_states_compress, value_states_compress = self.kv_cluster.update_kv(key_states, query_states, value_states, attention_mask, self.num_key_value_groups)
            past_key_value.update(key_states_compress, value_states_compress, self.layer_idx, cache_kwargs)
            
            # print(f"debug key_states.shape[-2] {key_states_compress.shape[-2]} value_states_compress.shape {value_states_compress.shape[-2]}")
        else:
            self.kv_seq_len += q_len
            key_states, value_states = past_key_value.update(key_states, value_states, self.layer_idx, cache_kwargs)
        past_key_value._seen_tokens=self.kv_seq_len
    


    if attention_mask is not None:
        if attention_mask.size() != (bsz, 1, q_len, kv_seq_len):
            raise ValueError(
                f"Attention mask should be of size {(bsz, 1, q_len, kv_seq_len)}, but is {attention_mask.size()}"
            )

    # SDPA with memory-efficient backend is currently (torch==2.1.2) bugged with non-contiguous inputs with custom attn_mask,
    # Reference: https://github.com/pytorch/pytorch/issues/112577.
    if query_states.device.type == "cuda" and attention_mask is not None:
        query_states = query_states.contiguous()
        key_states = key_states.contiguous()
        value_states = value_states.contiguous()

    attn_output = torch.nn.functional.scaled_dot_product_attention(
        query_states,
        key_states,
        value_states,
        attn_mask=attention_mask,
        dropout_p=self.attention_dropout if self.training else 0.0,
        # The q_len > 1 is necessary to match with AttentionMaskConverter.to_causal_4d that does not create a causal mask in case q_len == 1.
        is_causal=self.is_causal and attention_mask is None and q_len > 1,
    )

    attn_output = attn_output.transpose(1, 2).contiguous()
    attn_output = attn_output.view(bsz, q_len, self.hidden_size)

    attn_output = self.o_proj(attn_output)

    return attn_output, None, past_key_value


def mistral_flash_attn2_forward_SnapKV(
    self,
    hidden_states: torch.Tensor,
    attention_mask: Optional[torch.Tensor] = None,
    position_ids: Optional[torch.LongTensor] = None,
    past_key_value: Optional[Cache] = None,
    output_attentions: bool = False,
    use_cache: bool = False,
    **kwargs,
):
    # [SnapKV] register kv_cluster
    init_snapkv(self)
    if "padding_mask" in kwargs:
        warnings.warn(
            "Passing `padding_mask` is deprecated and will be removed in v4.37. Please make sure use `attention_mask` instead.`"
        )

        # overwrite attention_mask with padding_mask
        attention_mask = kwargs.pop("padding_mask")
    bsz, q_len, _ = hidden_states.size()

    query_states = self.q_proj(hidden_states)
    key_states = self.k_proj(hidden_states)
    value_states = self.v_proj(hidden_states)

    query_states = query_states.view(bsz, q_len, self.num_heads, self.head_dim).transpose(1, 2)
    key_states = key_states.view(bsz, q_len, self.num_key_value_heads, self.head_dim).transpose(1, 2)
    value_states = value_states.view(bsz, q_len, self.num_key_value_heads, self.head_dim).transpose(1, 2)
    
    kv_seq_len = key_states.shape[-2]
    # if past_key_value is not None:
    #     if self.layer_idx is None:
    #         raise ValueError(
    #             f"The cache structure has changed since version v4.36. If you are using {self.__class__.__name__} "
    #             "for auto-regressive decoding with k/v caching, please make sure to initialize the attention class "
    #             "with a layer index."
    #         )
    #     kv_seq_len += past_key_value.get_usable_length(kv_seq_len, self.layer_idx)
    if past_key_value is not None:
        if self.layer_idx is None:
            raise ValueError(
                f"The cache structure has changed since version v4.36. If you are using {self.__class__.__name__} "
                "for auto-regressive decoding with k/v caching, please make sure to initialize the attention class "
                "with a layer index."
            )
        if hasattr(self, "kv_seq_len"): #[SnapKV] add kv_seq_len
            if self.kv_seq_len != 0:
                kv_seq_len += self.kv_seq_len
            else:
                kv_seq_len += past_key_value.get_usable_length(kv_seq_len, self.layer_idx)
        else:
            kv_seq_len += past_key_value.get_usable_length(kv_seq_len, self.layer_idx)

    # Because the input can be padded, the absolute sequence length depends on the max position id.
    rotary_seq_len = max(kv_seq_len, position_ids[:, -1].max().item()) + 1
    cos, sin = self.rotary_emb(value_states, seq_len=rotary_seq_len)

    query_states, key_states = apply_rotary_pos_emb(query_states, key_states, cos, sin, position_ids)

    use_sliding_windows = (
        _flash_supports_window_size
        and getattr(self.config, "sliding_window", None) is not None
        and kv_seq_len > self.config.sliding_window
    )

    if not _flash_supports_window_size:
        logger.warning_once(
            "The current flash attention version does not support sliding window attention, for a more memory efficient implementation"
            " make sure to upgrade flash-attn library."
        )
    # repeat k/v heads if n_kv_heads < n_heads
    # [SnapKV] move to ahead
    key_states = repeat_kv(key_states, self.num_key_value_groups)
    value_states = repeat_kv(value_states, self.num_key_value_groups)

    if past_key_value is not None:
        # Activate slicing cache only if the config has a value `sliding_windows` attribute
        cache_has_contents = past_key_value.get_seq_length(self.layer_idx) > 0
        if (
            getattr(self.config, "sliding_window", None) is not None
            and kv_seq_len > self.config.sliding_window
            and cache_has_contents
        ):
            slicing_tokens = 1 - self.config.sliding_window

            past_key = past_key_value[self.layer_idx][0]
            past_value = past_key_value[self.layer_idx][1]

            past_key = past_key[:, :, slicing_tokens:, :].contiguous()
            past_value = past_value[:, :, slicing_tokens:, :].contiguous()

            # if past_key.shape[-2] != self.config.sliding_window - 1:
            #     raise ValueError(
            #         f"past key must have a shape of (`batch_size, num_heads, self.config.sliding_window-1, head_dim`), got"
            #         f" {past_key.shape}"
            #     )

            if attention_mask is not None:
                attention_mask = attention_mask[:, slicing_tokens:]
                attention_mask = torch.cat([attention_mask, torch.ones_like(attention_mask[:, -1:])], dim=-1)

        # print(f"debug key_states.shape[-2] {key_states.shape[-2]} kv_seq_len {kv_seq_len}")

        cache_kwargs = {"sin": sin, "cos": cos}  # Specific to RoPE models
        if key_states.shape[-2] >= kv_seq_len: # [SnapKV] add kv_cluster
            self.kv_seq_len = kv_seq_len
            key_states_compress, value_states_compress = self.kv_cluster.update_kv(key_states, query_states, value_states, attention_mask, self.num_key_value_groups)
            past_key_value.update(key_states_compress, value_states_compress, self.layer_idx, cache_kwargs)
            
            # print(f"debug key_states.shape[-2] {key_states_compress.shape[-2]} value_states_compress.shape {value_states_compress.shape[-2]}")
        else:
            self.kv_seq_len += q_len
            key_states, value_states = past_key_value.update(key_states, value_states, self.layer_idx, cache_kwargs)
        past_key_value._seen_tokens=self.kv_seq_len
    
        # key_states, value_states = past_key_value.update(key_states, value_states, self.layer_idx, cache_kwargs)

    
    dropout_rate = 0.0 if not self.training else self.attention_dropout

    # In PEFT, usually we cast the layer norms in float32 for training stability reasons
    # therefore the input hidden states gets silently casted in float32. Hence, we need
    # cast them back in float16 just to be sure everything works as expected.
    input_dtype = query_states.dtype
    if input_dtype == torch.float32:
        # Handle the case where the model is quantized
        if hasattr(self.config, "_pre_quantization_dtype"):
            target_dtype = self.config._pre_quantization_dtype
        else:
            target_dtype = self.q_proj.weight.dtype

        logger.warning_once(
            f"The input hidden states seems to be silently casted in float32, this might be related to"
            f" the fact you have upcasted embedding or layer norm layers in float32. We will cast back the input in"
            f" {target_dtype}."
        )

        query_states = query_states.to(target_dtype)
        key_states = key_states.to(target_dtype)
        value_states = value_states.to(target_dtype)

    # Reashape to the expected shape for Flash Attention
    query_states = query_states.transpose(1, 2)
    key_states = key_states.transpose(1, 2)
    value_states = value_states.transpose(1, 2)
    # print('layer id', self.layer_idx, 'query_states', query_states.shape, 'key_states', key_states.shape, 'value_states', value_states.shape, 'kv_seq_len', kv_seq_len, 'dropout_rate', dropout_rate, 'use_sliding_windows', use_sliding_windows)
    # [SnapKV] change attention_mask to None
    # print('layer id', self.layer_idx, 'query_states', query_states.shape, 'key_states', key_states.shape, 'value_states', value_states.shape, 'attention_mask', attention_mask.shape, 'kv_seq_len', kv_seq_len, 'dropout_rate', dropout_rate, 'use_sliding_windows', use_sliding_windows)
    attn_output = _flash_attention_forward(
        self,
        query_states,
        key_states,
        value_states,
        attention_mask,
        q_len,
        dropout=dropout_rate,
    )

    attn_output = attn_output.reshape(bsz, q_len, self.hidden_size).contiguous()
    attn_output = self.o_proj(attn_output)

    if not output_attentions:
        attn_weights = None

    return attn_output, attn_weights, past_key_value

def mistral_flash_attn2_forward_HeadKV(
    self,
    hidden_states: torch.Tensor,
    attention_mask: Optional[torch.Tensor] = None,
    position_ids: Optional[torch.LongTensor] = None,
    past_key_value: Optional[Cache] = None,
    output_attentions: bool = False,
    use_cache: bool = False,
    **kwargs,
):  
    init_adakv(self)
    if "padding_mask" in kwargs:
        warnings.warn(
            "Passing `padding_mask` is deprecated and will be removed in v4.37. Please make sure use `attention_mask` instead.`"
        )

        # overwrite attention_mask with padding_mask
        attention_mask = kwargs.pop("padding_mask")
    bsz, q_len, _ = hidden_states.size()

    query_states = self.q_proj(hidden_states)
    key_states = self.k_proj(hidden_states)
    value_states = self.v_proj(hidden_states)

    query_states = query_states.view(bsz, q_len, self.num_heads, self.head_dim).transpose(1, 2)
    key_states = key_states.view(bsz, q_len, self.num_key_value_heads, self.head_dim).transpose(1, 2)
    value_states = value_states.view(bsz, q_len, self.num_key_value_heads, self.head_dim).transpose(1, 2)
    
    kv_seq_len = key_states.shape[-2]
    # if past_key_value is not None:
    #     if self.layer_idx is None:
    #         raise ValueError(
    #             f"The cache structure has changed since version v4.36. If you are using {self.__class__.__name__} "
    #             "for auto-regressive decoding with k/v caching, please make sure to initialize the attention class "
    #             "with a layer index."
    #         )
    #     kv_seq_len += past_key_value.get_usable_length(kv_seq_len, self.layer_idx)
    if past_key_value is not None:
        if self.layer_idx is None:
            raise ValueError(
                f"The cache structure has changed since version v4.36. If you are using {self.__class__.__name__} "
                "for auto-regressive decoding with k/v caching, please make sure to initialize the attention class "
                "with a layer index."
            )
        if hasattr(self, "kv_seq_len"): #[SnapKV] add kv_seq_len
            if self.kv_seq_len != 0:
                kv_seq_len += self.kv_seq_len
            else:
                kv_seq_len += past_key_value.get_usable_length(kv_seq_len, self.layer_idx)
        else:
            kv_seq_len += past_key_value.get_usable_length(kv_seq_len, self.layer_idx)

    # Because the input can be padded, the absolute sequence length depends on the max position id.
    rotary_seq_len = max(kv_seq_len, position_ids[:, -1].max().item()) + 1
    cos, sin = self.rotary_emb(value_states, seq_len=rotary_seq_len)

    query_states, key_states = apply_rotary_pos_emb(query_states, key_states, cos, sin, position_ids)

    use_sliding_windows = (
        _flash_supports_window_size
        and getattr(self.config, "sliding_window", None) is not None
        and kv_seq_len > self.config.sliding_window
    )

    if not _flash_supports_window_size:
        logger.warning_once(
            "The current flash attention version does not support sliding window attention, for a more memory efficient implementation"
            " make sure to upgrade flash-attn library."
        )
    # repeat k/v heads if n_kv_heads < n_heads
    # [SnapKV] move to ahead
    key_states = repeat_kv(key_states, self.num_key_value_groups)
    value_states = repeat_kv(value_states, self.num_key_value_groups)

    if past_key_value is not None:
        # Activate slicing cache only if the config has a value `sliding_windows` attribute
        cache_has_contents = past_key_value.get_seq_length(self.layer_idx) > 0
        if (
            getattr(self.config, "sliding_window", None) is not None
            and kv_seq_len > self.config.sliding_window
            and cache_has_contents
        ):
            # TODO: sliding window support
            slicing_tokens = 1 - self.config.sliding_window

            past_key = past_key_value[self.layer_idx][0]
            past_value = past_key_value[self.layer_idx][1]

            past_key = past_key[:, :, slicing_tokens:, :].contiguous()
            past_value = past_value[:, :, slicing_tokens:, :].contiguous()

            if past_key.shape[-2] != self.config.sliding_window - 1:
                raise ValueError(
                    f"past key must have a shape of (`batch_size, num_heads, self.config.sliding_window-1, head_dim`), got"
                    f" {past_key.shape}"
                )

            if attention_mask is not None:
                attention_mask = attention_mask[:, slicing_tokens:]
                attention_mask = torch.cat([attention_mask, torch.ones_like(attention_mask[:, -1:])], dim=-1)
        dropout_rate = 0.0 if not self.training else self.attention_dropout
        cache_kwargs = {"sin": sin, "cos": cos}  # Specific to RoPE models
        if key_states.shape[-2] == kv_seq_len: # [SnapKV] add kv_cluster
            self.kv_seq_len = kv_seq_len
            key_states_compress, value_states_compress = self.kv_cluster.update_kv(key_states, query_states, value_states)
            past_key_value.update(key_states_compress, value_states_compress, self.layer_idx, cache_kwargs)

            input_dtype = query_states.dtype
            if input_dtype == torch.float32:
                # Handle the case where the model is quantized
                if hasattr(self.config, "_pre_quantization_dtype"):
                    target_dtype = self.config._pre_quantization_dtype
                else:
                    target_dtype = self.q_proj.weight.dtype

                logger.warning_once(
                    f"The input hidden states seems to be silently casted in float32, this might be related to"
                    f" the fact you have upcasted embedding or layer norm layers in float32. We will cast back the input in"
                    f" {target_dtype}."
                )

                query_states = query_states.to(target_dtype)
                key_states = key_states.to(target_dtype)
                value_states = value_states.to(target_dtype)

            query_states = query_states.transpose(1, 2)
            key_states = key_states.transpose(1, 2)
            value_states = value_states.transpose(1, 2)
            attn_output = self._flash_attention_forward(
                query_states,
                key_states,
                value_states,
                attention_mask,
                q_len,
                dropout=dropout_rate,
                use_sliding_windows=use_sliding_windows,
            )
            attn_output = attn_output.reshape(bsz, q_len, self.hidden_size).contiguous()

        else:
            self.kv_seq_len += q_len

            cache_kwargs["head_lens"] = self.kv_cluster.head_lens
            cache_kwargs["cu_klen"] = self.kv_cluster.cu_klen
            key_states, value_states = past_key_value.update(key_states, value_states, self.layer_idx, cache_kwargs)

            # NOTE: update meta data
            self.kv_cluster.klen_sum += self.num_heads
            self.kv_cluster.max_seqlen_k += 1
            self.kv_cluster.cu_klen += self.kv_cluster.cu_offset
            self.kv_cluster.head_lens += 1

            query_states = query_states.view(-1, 1, self.head_dim)
            key_states = key_states.view(-1,1,self.head_dim)
            value_states = value_states.view(-1,1,self.head_dim)

            cu_seqlens_q = self.kv_cluster.cu_qlen
            cu_seqlens_k = self.kv_cluster.cu_klen
            max_seqlen_q = 1
            max_seqlen_k = self.kv_cluster.max_seqlen_k

            attn_output = flash_attn_varlen_func(query_states, key_states, value_states, cu_seqlens_q,
                                                 cu_seqlens_k, max_seqlen_q, max_seqlen_k, causal=True).reshape(
                bsz, self.num_heads, q_len, self.head_dim)
            attn_output = attn_output.transpose(0, 1).reshape(bsz, q_len, self.hidden_size)

    attn_output = self.o_proj(attn_output)

    if not output_attentions:
        attn_weights = None

    return attn_output, attn_weights, past_key_value

def mistral_flash_attn2_forward_HeadKV(
    self,
    hidden_states: torch.Tensor,
    attention_mask: Optional[torch.Tensor] = None,
    position_ids: Optional[torch.LongTensor] = None,
    past_key_value: Optional[Cache] = None,
    output_attentions: bool = False,
    use_cache: bool = False,
    **kwargs,
):  
    init_headkv(self)
    if "padding_mask" in kwargs:
        warnings.warn(
            "Passing `padding_mask` is deprecated and will be removed in v4.37. Please make sure use `attention_mask` instead.`"
        )

        # overwrite attention_mask with padding_mask
        attention_mask = kwargs.pop("padding_mask")
    bsz, q_len, _ = hidden_states.size()

    query_states = self.q_proj(hidden_states)
    key_states = self.k_proj(hidden_states)
    value_states = self.v_proj(hidden_states)

    query_states = query_states.view(bsz, q_len, self.num_heads, self.head_dim).transpose(1, 2)
    key_states = key_states.view(bsz, q_len, self.num_key_value_heads, self.head_dim).transpose(1, 2)
    value_states = value_states.view(bsz, q_len, self.num_key_value_heads, self.head_dim).transpose(1, 2)
    
    kv_seq_len = key_states.shape[-2]
    # if past_key_value is not None:
    #     if self.layer_idx is None:
    #         raise ValueError(
    #             f"The cache structure has changed since version v4.36. If you are using {self.__class__.__name__} "
    #             "for auto-regressive decoding with k/v caching, please make sure to initialize the attention class "
    #             "with a layer index."
    #         )
    #     kv_seq_len += past_key_value.get_usable_length(kv_seq_len, self.layer_idx)
    if past_key_value is not None:
        if self.layer_idx is None:
            raise ValueError(
                f"The cache structure has changed since version v4.36. If you are using {self.__class__.__name__} "
                "for auto-regressive decoding with k/v caching, please make sure to initialize the attention class "
                "with a layer index."
            )
        if hasattr(self, "kv_seq_len"): #[SnapKV] add kv_seq_len
            if self.kv_seq_len != 0:
                kv_seq_len += self.kv_seq_len
            else:
                kv_seq_len += past_key_value.get_usable_length(kv_seq_len, self.layer_idx)
        else:
            kv_seq_len += past_key_value.get_usable_length(kv_seq_len, self.layer_idx)

    # Because the input can be padded, the absolute sequence length depends on the max position id.
    rotary_seq_len = max(kv_seq_len, position_ids[:, -1].max().item()) + 1
    cos, sin = self.rotary_emb(value_states, seq_len=rotary_seq_len)

    query_states, key_states = apply_rotary_pos_emb(query_states, key_states, cos, sin, position_ids)

    use_sliding_windows = (
        _flash_supports_window_size
        and getattr(self.config, "sliding_window", None) is not None
        and kv_seq_len > self.config.sliding_window
    )

    if not _flash_supports_window_size:
        logger.warning_once(
            "The current flash attention version does not support sliding window attention, for a more memory efficient implementation"
            " make sure to upgrade flash-attn library."
        )
    # repeat k/v heads if n_kv_heads < n_heads
    # [SnapKV] move to ahead
    key_states = repeat_kv(key_states, self.num_key_value_groups)
    value_states = repeat_kv(value_states, self.num_key_value_groups)

    if past_key_value is not None:
        # Activate slicing cache only if the config has a value `sliding_windows` attribute
        cache_has_contents = past_key_value.get_seq_length(self.layer_idx) > 0
        if (
            getattr(self.config, "sliding_window", None) is not None
            and kv_seq_len > self.config.sliding_window
            and cache_has_contents
        ):
            # TODO: sliding window support
            slicing_tokens = 1 - self.config.sliding_window

            past_key = past_key_value[self.layer_idx][0]
            past_value = past_key_value[self.layer_idx][1]

            past_key = past_key[:, :, slicing_tokens:, :].contiguous()
            past_value = past_value[:, :, slicing_tokens:, :].contiguous()

            if past_key.shape[-2] != self.config.sliding_window - 1:
                raise ValueError(
                    f"past key must have a shape of (`batch_size, num_heads, self.config.sliding_window-1, head_dim`), got"
                    f" {past_key.shape}"
                )

            if attention_mask is not None:
                attention_mask = attention_mask[:, slicing_tokens:]
                attention_mask = torch.cat([attention_mask, torch.ones_like(attention_mask[:, -1:])], dim=-1)
        dropout_rate = 0.0 if not self.training else self.attention_dropout
        cache_kwargs = {"sin": sin, "cos": cos}  # Specific to RoPE models
        if key_states.shape[-2] == kv_seq_len: # [SnapKV] add kv_cluster
            self.kv_seq_len = kv_seq_len
            key_states_compress, value_states_compress = self.kv_cluster.update_kv(key_states, query_states, value_states)
            past_key_value.update(key_states_compress, value_states_compress, self.layer_idx, cache_kwargs)

            input_dtype = query_states.dtype
            if input_dtype == torch.float32:
                # Handle the case where the model is quantized
                if hasattr(self.config, "_pre_quantization_dtype"):
                    target_dtype = self.config._pre_quantization_dtype
                else:
                    target_dtype = self.q_proj.weight.dtype

                logger.warning_once(
                    f"The input hidden states seems to be silently casted in float32, this might be related to"
                    f" the fact you have upcasted embedding or layer norm layers in float32. We will cast back the input in"
                    f" {target_dtype}."
                )

                query_states = query_states.to(target_dtype)
                key_states = key_states.to(target_dtype)
                value_states = value_states.to(target_dtype)

            query_states = query_states.transpose(1, 2)
            key_states = key_states.transpose(1, 2)
            value_states = value_states.transpose(1, 2)
            attn_output = self._flash_attention_forward(
                query_states,
                key_states,
                value_states,
                attention_mask,
                q_len,
                dropout=dropout_rate,
                use_sliding_windows=use_sliding_windows,
            )
            attn_output = attn_output.reshape(bsz, q_len, self.hidden_size).contiguous()

        else:
            self.kv_seq_len += q_len

            cache_kwargs["head_lens"] = self.kv_cluster.head_lens
            cache_kwargs["cu_klen"] = self.kv_cluster.cu_klen
            key_states, value_states = past_key_value.update(key_states, value_states, self.layer_idx, cache_kwargs)

            # NOTE: update meta data
            self.kv_cluster.klen_sum += self.num_heads
            self.kv_cluster.max_seqlen_k += 1
            self.kv_cluster.cu_klen += self.kv_cluster.cu_offset
            self.kv_cluster.head_lens += 1

            query_states = query_states.view(-1, 1, self.head_dim)
            key_states = key_states.view(-1,1,self.head_dim)
            value_states = value_states.view(-1,1,self.head_dim)

            cu_seqlens_q = self.kv_cluster.cu_qlen
            cu_seqlens_k = self.kv_cluster.cu_klen
            max_seqlen_q = 1
            max_seqlen_k = self.kv_cluster.max_seqlen_k

            attn_output = flash_attn_varlen_func(query_states, key_states, value_states, cu_seqlens_q,
                                                 cu_seqlens_k, max_seqlen_q, max_seqlen_k, causal=True).reshape(
                bsz, self.num_heads, q_len, self.head_dim)
            attn_output = attn_output.transpose(0, 1).reshape(bsz, q_len, self.hidden_size)

    attn_output = self.o_proj(attn_output)

    if not output_attentions:
        attn_weights = None

    return attn_output, attn_weights, past_key_value

def adaptive_MistralModel_forward(
    self,
    input_ids: torch.LongTensor = None,
    attention_mask: Optional[torch.Tensor] = None,
    position_ids: Optional[torch.LongTensor] = None,
    past_key_values: Optional[Union[Cache, List[torch.FloatTensor]]] = None,
    inputs_embeds: Optional[torch.FloatTensor] = None,
    use_cache: Optional[bool] = None,
    output_attentions: Optional[bool] = None,
    output_hidden_states: Optional[bool] = None,
    return_dict: Optional[bool] = None,
    cache_position: Optional[torch.LongTensor] = None,
) -> Union[Tuple, BaseModelOutputWithPast]:
    output_attentions = output_attentions if output_attentions is not None else self.config.output_attentions
    output_hidden_states = (
        output_hidden_states if output_hidden_states is not None else self.config.output_hidden_states
    )
    use_cache = use_cache if use_cache is not None else self.config.use_cache

    return_dict = return_dict if return_dict is not None else self.config.use_return_dict

    # retrieve input_ids and inputs_embeds
    if (input_ids is None) ^ (inputs_embeds is not None):
        raise ValueError(
            "You cannot specify both input_ids and inputs_embeds at the same time, and must specify either one"
        )

    if self.gradient_checkpointing and self.training and use_cache:
        logger.warning_once(
            "`use_cache=True` is incompatible with gradient checkpointing. Setting `use_cache=False`..."
        )
        use_cache = False

    if inputs_embeds is None:
        inputs_embeds = self.embed_tokens(input_ids)

    return_legacy_cache = False
    if (
        use_cache and not (type(past_key_values) == DynamicCacheSplitHeadFlatten) and not self.training
    ):  # kept for BC (non `Cache` `past_key_values` inputs)
        # return_legacy_cache = True  #! For 4.41 version.
        past_key_values = DynamicCacheSplitHeadFlatten.from_legacy_cache(past_key_values)
        return_legacy_cache = True
        logger.warning_once(
            "We detected that you are passing `past_key_values` as a tuple and this is deprecated and will be removed in v4.43. "
            "Please use an appropriate `Cache` class (https://huggingface.co/docs/transformers/v4.41.3/en/internal/generation_utils#transformers.Cache)"
        )

    if cache_position is None:
        past_seen_tokens = past_key_values.get_seq_length() if past_key_values is not None else 0
        cache_position = torch.arange(
            past_seen_tokens, past_seen_tokens + inputs_embeds.shape[1], device=inputs_embeds.device
        )

    if position_ids is None:
        position_ids = cache_position.unsqueeze(0)

    causal_mask = self._update_causal_mask(
        attention_mask, inputs_embeds, cache_position, past_key_values, use_cache, output_attentions
    )

    hidden_states = inputs_embeds

    # decoder layers
    all_hidden_states = () if output_hidden_states else None
    all_self_attns = () if output_attentions else None
    next_decoder_cache = None

    for decoder_layer in self.layers:
        if output_hidden_states:
            all_hidden_states += (hidden_states,)

        if self.gradient_checkpointing and self.training:
            layer_outputs = self._gradient_checkpointing_func(
                decoder_layer.__call__,
                hidden_states,
                causal_mask,
                position_ids,
                past_key_values,
                output_attentions,
                use_cache,
                cache_position,
            )
        else:
            layer_outputs = decoder_layer(
                hidden_states,
                attention_mask=causal_mask,
                position_ids=position_ids,
                past_key_value=past_key_values,
                output_attentions=output_attentions,
                use_cache=use_cache,
                cache_position=cache_position,
            )

        hidden_states = layer_outputs[0]

        if use_cache:
            next_decoder_cache = layer_outputs[2 if output_attentions else 1]

        if output_attentions:
            all_self_attns += (layer_outputs[1],)

    hidden_states = self.norm(hidden_states)

    # add hidden states from the last decoder layer
    if output_hidden_states:
        all_hidden_states += (hidden_states,)

    next_cache = next_decoder_cache if use_cache else None
    if return_legacy_cache:
        next_cache = next_cache.to_legacy_cache()

    if not return_dict:
        return tuple(v for v in [hidden_states, next_cache, all_hidden_states, all_self_attns] if v is not None)
    return BaseModelOutputWithPast(
        last_hidden_state=hidden_states,
        past_key_values=next_cache,
        hidden_states=all_hidden_states,
        attentions=all_self_attns,
    )


def prepare_inputs_for_generation_mistral_new(
        self,
        input_ids,
        past_key_values=None,
        attention_mask=None,
        inputs_embeds=None,
        cache_position=None,
        position_ids=None,
        use_cache=True,
        **kwargs,
    ):
        # If we have cache: let's slice `input_ids` through `cache_position`, to keep only the unprocessed tokens
        # Exception 1: when passing input_embeds, input_ids may be missing entries
        # Exception 2: some generation methods do special slicing of input_ids, so we don't need to do it here
        if past_key_values is not None:
            if inputs_embeds is not None:  # Exception 1
                input_ids = input_ids[:, -cache_position.shape[0] :]
            elif input_ids.shape[1] != cache_position.shape[0]:  # Default case (the "else", a no op, is Exception 2)
                input_ids = input_ids[:, cache_position]

        if attention_mask is not None and position_ids is None:
            # create position_ids on the fly for batch generation
            position_ids = attention_mask.long().cumsum(-1) - 1
            position_ids.masked_fill_(attention_mask == 0, 1)
            if past_key_values:
                position_ids = position_ids[:, -input_ids.shape[1] :]

                # This `clone` call is needed to avoid recapturing cuda graphs with `torch.compile`'s  `mode="reduce-overhead`, as otherwise the input `position_ids` would have various stride during the decoding. Here, simply using `.contiguous()` is not sufficient as in the batch size = 1 case, `position_ids` is already contiguous but with varying stride which retriggers a capture.
                position_ids = position_ids.clone(memory_format=torch.contiguous_format)

        # if `inputs_embeds` are passed, we only want to use them in the 1st generation step
        if inputs_embeds is not None and cache_position[0] == 0:
            model_inputs = {"inputs_embeds": inputs_embeds}
        else:
            model_inputs = {"input_ids": input_ids.contiguous()}  # `contiguous()` needed for compilation use cases

        model_inputs.update(
            {
                "position_ids": position_ids,
                "cache_position": cache_position,
                "past_key_values": past_key_values,
                "use_cache": use_cache,
                "attention_mask": attention_mask,
            }
        )
        return model_inputs


def prepare_inputs_for_generation_mistral(
    self, input_ids, past_key_values=None, attention_mask=None, inputs_embeds=None, **kwargs
):
    # Omit tokens covered by past_key_values
    if past_key_values is None or len(past_key_values.key_cache)==0:
        for layer in self.model.layers:
            layer.self_attn.kv_seq_len = 0
    if past_key_values is not None:
        if isinstance(past_key_values, Cache):
            cache_length = past_key_values.get_seq_length()
            past_length = past_key_values.seen_tokens
            max_cache_length = past_key_values.get_max_length()
        else:
            # # cache_length = past_length = past_key_values[0][0].shape[2]
            # if len(past_key_values) == 0: # [SnapKV] for the first time, past_key_values is empty
            #     print('fuck')
            #     for layer in self.model.layers:
            #         if hasattr(layer, "self_attn"):
            #             print('yes, layer.self.attn.kv_seq_len exist')
            #             layer.self_attn.kv_seq_len = 0
            #     cache_length = past_length = input_ids.shape[1]
            # else:
            cache_length = past_length = self.model.layers[0].self_attn.kv_seq_len
            max_cache_length = None

        # Keep only the unprocessed tokens:
        # 1 - If the length of the attention_mask exceeds the length of input_ids, then we are in a setting where
        # some of the inputs are exclusivelly passed as part of the cache (e.g. when passing input_embeds as
        # input)
        if attention_mask is not None and attention_mask.shape[1] > input_ids.shape[1]:
            input_ids = input_ids[:, -(attention_mask.shape[1] - past_length) :]
        # 2 - If the past_length is smaller than input_ids', then input_ids holds all input tokens. We can discard
        # input_ids based on the past_length.
        elif past_length < input_ids.shape[1]:
            input_ids = input_ids[:, past_length:]
            
            # TODO
            
        # 3 - Otherwise (past_length >= input_ids.shape[1]), let's assume input_ids only has unprocessed tokens.

        # If we are about to go beyond the maximum cache length, we need to crop the input attention mask.
        if (
            max_cache_length is not None
            and attention_mask is not None
            and cache_length + input_ids.shape[1] > max_cache_length
        ):
            attention_mask = attention_mask[:, -max_cache_length:]

    position_ids = kwargs.get("position_ids", None)
    if attention_mask is not None and position_ids is None:
        # create position_ids on the fly for batch generation
        position_ids = attention_mask.long().cumsum(-1) - 1
        position_ids.masked_fill_(attention_mask == 0, 1)
        if past_key_values:
            position_ids = position_ids[:, -input_ids.shape[1] :]

    # if `inputs_embeds` are passed, we only want to use them in the 1st generation step
    if inputs_embeds is not None and past_key_values is None:
        model_inputs = {"inputs_embeds": inputs_embeds}
    else:
        model_inputs = {"input_ids": input_ids}

    # print('prepare position_ids', position_ids)
    # print('prepare input shape', input_ids.shape)
    model_inputs.update(
        {
            "position_ids": position_ids,
            "past_key_values": past_key_values,
            "use_cache": kwargs.get("use_cache"),
            "attention_mask": attention_mask,
        }
    )
    return model_inputs
<|MERGE_RESOLUTION|>--- conflicted
+++ resolved
@@ -563,8 +563,8 @@
 
 
 
-    cos, sin = self.rotary_emb(value_states, position_ids)
-    query_states, key_states = apply_rotary_pos_emb(query_states, key_states, cos, sin)
+    cos, sin = self.rotary_emb(value_states, seq_len=kv_seq_len)
+    query_states, key_states = apply_rotary_pos_emb(query_states, key_states, cos, sin, position_ids)
     # repeat k/v heads if n_kv_heads < n_heads
     key_states = repeat_kv(key_states, self.num_key_value_groups)
     value_states = repeat_kv(value_states, self.num_key_value_groups)
@@ -609,6 +609,425 @@
         )
 
     attn_output = attn_output.transpose(1, 2).contiguous()
+    attn_output = attn_output.reshape(bsz, q_len, self.hidden_size)
+
+    attn_output = self.o_proj(attn_output)
+
+    if not output_attentions:
+        attn_weights = None
+
+    return attn_output, attn_weights, past_key_value
+
+
+def mistral_sdpa_attn_forward_L2Norm(
+    self,
+    hidden_states: torch.Tensor,
+    attention_mask: Optional[torch.Tensor] = None,
+    position_ids: Optional[torch.LongTensor] = None,
+    past_key_value: Optional[Cache] = None,
+    output_attentions: bool = False,
+    use_cache: bool = False,
+) -> Tuple[torch.Tensor, Optional[torch.Tensor], Optional[Tuple[torch.Tensor]]]:
+    if output_attentions:
+        # TODO: Improve this warning with e.g. `model.config.attn_implementation = "manual"` once this is implemented.
+        logger.warning_once(
+            "MistralModel is using MistralSdpaAttention, but `torch.nn.functional.scaled_dot_product_attention` does not support `output_attentions=True`. Falling back to the manual attention implementation, "
+            'but specifying the manual implementation will be required from Transformers version v5.0.0 onwards. This warning can be removed using the argument `attn_implementation="eager"` when loading the model.'
+        )
+        return super().forward(
+            hidden_states=hidden_states,
+            attention_mask=attention_mask,
+            position_ids=position_ids,
+            past_key_value=past_key_value,
+            output_attentions=output_attentions,
+            use_cache=use_cache,
+        )
+
+    init_l2norm(self)
+
+    bsz, q_len, _ = hidden_states.size()
+
+    query_states = self.q_proj(hidden_states)
+    key_states = self.k_proj(hidden_states)
+    value_states = self.v_proj(hidden_states)
+
+    query_states = query_states.view(bsz, q_len, self.num_heads, self.head_dim).transpose(1, 2)
+    key_states = key_states.view(bsz, q_len, self.num_key_value_heads, self.head_dim).transpose(1, 2)
+    value_states = value_states.view(bsz, q_len, self.num_key_value_heads, self.head_dim).transpose(1, 2)
+
+    kv_seq_len = key_states.shape[-2]
+    # if past_key_value is not None:
+    #     if self.layer_idx is None:
+    #         raise ValueError(
+    #             f"The cache structure has changed since version v4.36. If you are using {self.__class__.__name__} "
+    #             "for auto-regressive decoding with k/v caching, please make sure to initialize the attention class "
+    #             "with a layer index."
+    #         )
+    #     kv_seq_len += past_key_value.get_usable_length(kv_seq_len, self.layer_idx)
+    if past_key_value is not None:
+        if self.layer_idx is None:
+            raise ValueError(
+                f"The cache structure has changed since version v4.36. If you are using {self.__class__.__name__} "
+                "for auto-regressive decoding with k/v caching, please make sure to initialize the attention class "
+                "with a layer index."
+            )
+        if hasattr(self, "kv_seq_len"): #[SnapKV] add kv_seq_len
+            if self.kv_seq_len != 0:
+                kv_seq_len += self.kv_seq_len
+            else:
+                kv_seq_len += past_key_value.get_usable_length(kv_seq_len, self.layer_idx)
+        else:
+            kv_seq_len += past_key_value.get_usable_length(kv_seq_len, self.layer_idx)
+
+
+    cos, sin = self.rotary_emb(value_states, seq_len=kv_seq_len)
+
+    query_states, key_states = apply_rotary_pos_emb(query_states, key_states, cos, sin, position_ids)
+    key_states = repeat_kv(key_states, self.num_key_value_groups)
+    value_states = repeat_kv(value_states, self.num_key_value_groups)
+
+    if past_key_value is not None:
+        # Activate slicing cache only if the config has a value `sliding_windows` attribute
+        cache_has_contents = past_key_value.get_seq_length(self.layer_idx) > 0
+        if (
+            getattr(self.config, "sliding_window", None) is not None
+            and kv_seq_len > self.config.sliding_window
+            and cache_has_contents
+        ):
+            slicing_tokens = 1 - self.config.sliding_window
+
+            past_key = past_key_value[self.layer_idx][0]
+            past_value = past_key_value[self.layer_idx][1]
+
+            past_key = past_key[:, :, slicing_tokens:, :].contiguous()
+            past_value = past_value[:, :, slicing_tokens:, :].contiguous()
+
+            # if past_key.shape[-2] != self.config.sliding_window - 1:
+            #     raise ValueError(
+            #         f"past key must have a shape of (`batch_size, num_heads, self.config.sliding_window-1, head_dim`), got"
+            #         f" {past_key.shape}"
+            #     )
+
+            if attention_mask is not None:
+                attention_mask = attention_mask[:, slicing_tokens:]
+                attention_mask = torch.cat([attention_mask, torch.ones_like(attention_mask[:, -1:])], dim=-1)
+
+        # print(f"debug key_states.shape[-2] {key_states.shape[-2]} kv_seq_len {kv_seq_len}")
+
+        cache_kwargs = {"sin": sin, "cos": cos}  # Specific to RoPE models
+        if key_states.shape[-2] >= kv_seq_len: # [SnapKV] add kv_cluster
+            self.kv_seq_len = kv_seq_len
+            key_states_compress, value_states_compress = self.kv_cluster.update_kv(key_states, query_states, value_states, attention_mask, self.num_key_value_groups)
+            past_key_value.update(key_states_compress, value_states_compress, self.layer_idx, cache_kwargs)
+            
+            # print(f"debug key_states.shape[-2] {key_states_compress.shape[-2]} value_states_compress.shape {value_states_compress.shape[-2]}")
+        else:
+            self.kv_seq_len += q_len
+            key_states, value_states = past_key_value.update(key_states, value_states, self.layer_idx, cache_kwargs)
+        past_key_value._seen_tokens=self.kv_seq_len
+    
+
+
+
+
+    if attention_mask is not None:
+        if attention_mask.size() != (bsz, 1, q_len, kv_seq_len):
+            raise ValueError(
+                f"Attention mask should be of size {(bsz, 1, q_len, kv_seq_len)}, but is {attention_mask.size()}"
+            )
+
+    # SDPA with memory-efficient backend is currently (torch==2.1.2) bugged with non-contiguous inputs with custom attn_mask,
+    # Reference: https://github.com/pytorch/pytorch/issues/112577.
+    if query_states.device.type == "cuda" and attention_mask is not None:
+        query_states = query_states.contiguous()
+        key_states = key_states.contiguous()
+        value_states = value_states.contiguous()
+
+    attn_output = torch.nn.functional.scaled_dot_product_attention(
+        query_states,
+        key_states,
+        value_states,
+        attn_mask=attention_mask,
+        dropout_p=self.attention_dropout if self.training else 0.0,
+        # The q_len > 1 is necessary to match with AttentionMaskConverter.to_causal_4d that does not create a causal mask in case q_len == 1.
+        is_causal=self.is_causal and attention_mask is None and q_len > 1,
+    )
+
+    attn_output = attn_output.transpose(1, 2).contiguous()
+    attn_output = attn_output.view(bsz, q_len, self.hidden_size)
+
+    attn_output = self.o_proj(attn_output)
+
+    return attn_output, None, past_key_value
+
+
+def mistral_flash_attn2_forward_L2Norm(
+    self,
+    hidden_states: torch.Tensor,
+    attention_mask: Optional[torch.Tensor] = None,
+    position_ids: Optional[torch.LongTensor] = None,
+    past_key_value: Optional[Cache] = None,
+    output_attentions: bool = False,
+    use_cache: bool = False,
+    **kwargs,
+):
+    # [SnapKV] register kv_cluster
+    init_l2norm(self)
+    if "padding_mask" in kwargs:
+        warnings.warn(
+            "Passing `padding_mask` is deprecated and will be removed in v4.37. Please make sure use `attention_mask` instead.`"
+        )
+
+        # overwrite attention_mask with padding_mask
+        attention_mask = kwargs.pop("padding_mask")
+    bsz, q_len, _ = hidden_states.size()
+
+    query_states = self.q_proj(hidden_states)
+    key_states = self.k_proj(hidden_states)
+    value_states = self.v_proj(hidden_states)
+
+    query_states = query_states.view(bsz, q_len, self.num_heads, self.head_dim).transpose(1, 2)
+    key_states = key_states.view(bsz, q_len, self.num_key_value_heads, self.head_dim).transpose(1, 2)
+    value_states = value_states.view(bsz, q_len, self.num_key_value_heads, self.head_dim).transpose(1, 2)
+    
+    kv_seq_len = key_states.shape[-2]
+    # if past_key_value is not None:
+    #     if self.layer_idx is None:
+    #         raise ValueError(
+    #             f"The cache structure has changed since version v4.36. If you are using {self.__class__.__name__} "
+    #             "for auto-regressive decoding with k/v caching, please make sure to initialize the attention class "
+    #             "with a layer index."
+    #         )
+    #     kv_seq_len += past_key_value.get_usable_length(kv_seq_len, self.layer_idx)
+    if past_key_value is not None:
+        if self.layer_idx is None:
+            raise ValueError(
+                f"The cache structure has changed since version v4.36. If you are using {self.__class__.__name__} "
+                "for auto-regressive decoding with k/v caching, please make sure to initialize the attention class "
+                "with a layer index."
+            )
+        if hasattr(self, "kv_seq_len"): #[SnapKV] add kv_seq_len
+            if self.kv_seq_len != 0:
+                kv_seq_len += self.kv_seq_len
+            else:
+                kv_seq_len += past_key_value.get_usable_length(kv_seq_len, self.layer_idx)
+        else:
+            kv_seq_len += past_key_value.get_usable_length(kv_seq_len, self.layer_idx)
+
+    # Because the input can be padded, the absolute sequence length depends on the max position id.
+    rotary_seq_len = max(kv_seq_len, position_ids[:, -1].max().item()) + 1
+    cos, sin = self.rotary_emb(value_states, seq_len=rotary_seq_len)
+
+    query_states, key_states = apply_rotary_pos_emb(query_states, key_states, cos, sin, position_ids)
+
+    use_sliding_windows = (
+        _flash_supports_window_size
+        and getattr(self.config, "sliding_window", None) is not None
+        and kv_seq_len > self.config.sliding_window
+    )
+
+    if not _flash_supports_window_size:
+        logger.warning_once(
+            "The current flash attention version does not support sliding window attention, for a more memory efficient implementation"
+            " make sure to upgrade flash-attn library."
+        )
+    # repeat k/v heads if n_kv_heads < n_heads
+    # [SnapKV] move to ahead
+    key_states = repeat_kv(key_states, self.num_key_value_groups)
+    value_states = repeat_kv(value_states, self.num_key_value_groups)
+
+    if past_key_value is not None:
+        # Activate slicing cache only if the config has a value `sliding_windows` attribute
+        cache_has_contents = past_key_value.get_seq_length(self.layer_idx) > 0
+        if (
+            getattr(self.config, "sliding_window", None) is not None
+            and kv_seq_len > self.config.sliding_window
+            and cache_has_contents
+        ):
+            slicing_tokens = 1 - self.config.sliding_window
+
+            past_key = past_key_value[self.layer_idx][0]
+            past_value = past_key_value[self.layer_idx][1]
+
+            past_key = past_key[:, :, slicing_tokens:, :].contiguous()
+            past_value = past_value[:, :, slicing_tokens:, :].contiguous()
+
+            # if past_key.shape[-2] != self.config.sliding_window - 1:
+            #     raise ValueError(
+            #         f"past key must have a shape of (`batch_size, num_heads, self.config.sliding_window-1, head_dim`), got"
+            #         f" {past_key.shape}"
+            #     )
+
+            if attention_mask is not None:
+                attention_mask = attention_mask[:, slicing_tokens:]
+                attention_mask = torch.cat([attention_mask, torch.ones_like(attention_mask[:, -1:])], dim=-1)
+
+        # print(f"debug key_states.shape[-2] {key_states.shape[-2]} kv_seq_len {kv_seq_len}")
+
+        cache_kwargs = {"sin": sin, "cos": cos}  # Specific to RoPE models
+        if key_states.shape[-2] >= kv_seq_len: # [SnapKV] add kv_cluster
+            self.kv_seq_len = kv_seq_len
+            key_states_compress, value_states_compress = self.kv_cluster.update_kv(key_states, query_states, value_states, attention_mask, self.num_key_value_groups)
+            past_key_value.update(key_states_compress, value_states_compress, self.layer_idx, cache_kwargs)
+            
+            # print(f"debug key_states.shape[-2] {key_states_compress.shape[-2]} value_states_compress.shape {value_states_compress.shape[-2]}")
+        else:
+            self.kv_seq_len += q_len
+            key_states, value_states = past_key_value.update(key_states, value_states, self.layer_idx, cache_kwargs)
+        past_key_value._seen_tokens=self.kv_seq_len
+    
+        # key_states, value_states = past_key_value.update(key_states, value_states, self.layer_idx, cache_kwargs)
+
+    
+    dropout_rate = 0.0 if not self.training else self.attention_dropout
+
+    # In PEFT, usually we cast the layer norms in float32 for training stability reasons
+    # therefore the input hidden states gets silently casted in float32. Hence, we need
+    # cast them back in float16 just to be sure everything works as expected.
+    input_dtype = query_states.dtype
+    if input_dtype == torch.float32:
+        # Handle the case where the model is quantized
+        if hasattr(self.config, "_pre_quantization_dtype"):
+            target_dtype = self.config._pre_quantization_dtype
+        else:
+            target_dtype = self.q_proj.weight.dtype
+
+        logger.warning_once(
+            f"The input hidden states seems to be silently casted in float32, this might be related to"
+            f" the fact you have upcasted embedding or layer norm layers in float32. We will cast back the input in"
+            f" {target_dtype}."
+        )
+
+        query_states = query_states.to(target_dtype)
+        key_states = key_states.to(target_dtype)
+        value_states = value_states.to(target_dtype)
+
+    # Reashape to the expected shape for Flash Attention
+    query_states = query_states.transpose(1, 2)
+    key_states = key_states.transpose(1, 2)
+    value_states = value_states.transpose(1, 2)
+    # print('layer id', self.layer_idx, 'query_states', query_states.shape, 'key_states', key_states.shape, 'value_states', value_states.shape, 'kv_seq_len', kv_seq_len, 'dropout_rate', dropout_rate, 'use_sliding_windows', use_sliding_windows)
+    # [SnapKV] change attention_mask to None
+    # print('layer id', self.layer_idx, 'query_states', query_states.shape, 'key_states', key_states.shape, 'value_states', value_states.shape, 'attention_mask', attention_mask.shape, 'kv_seq_len', kv_seq_len, 'dropout_rate', dropout_rate, 'use_sliding_windows', use_sliding_windows)
+    attn_output = _flash_attention_forward(
+        self,
+        query_states,
+        key_states,
+        value_states,
+        attention_mask,
+        q_len,
+        dropout=dropout_rate,
+    )
+
+    attn_output = attn_output.reshape(bsz, q_len, self.hidden_size).contiguous()
+    attn_output = self.o_proj(attn_output)
+
+    if not output_attentions:
+        attn_weights = None
+
+    return attn_output, attn_weights, past_key_value
+
+
+
+def mistral_attn_forward_CAM(
+    self,
+    hidden_states: torch.Tensor,
+    attention_mask: Optional[torch.Tensor] = None,
+    position_ids: Optional[torch.LongTensor] = None,
+    past_key_value: Optional[Cache] = None,
+    output_attentions: bool = False,
+    use_cache: bool = False,
+    cache_position: Optional[torch.LongTensor] = None,
+    **kwargs,
+) -> Tuple[torch.Tensor, Optional[torch.Tensor], Optional[Tuple[torch.Tensor]]]:
+    if "padding_mask" in kwargs:
+        warnings.warn(
+            "Passing `padding_mask` is deprecated and will be removed in v4.37. Please make sure use `attention_mask` instead.`"
+        )
+    bsz, q_len, _ = hidden_states.size()
+
+    init_CAM(self)
+
+    query_states = self.q_proj(hidden_states)
+    key_states = self.k_proj(hidden_states)
+    value_states = self.v_proj(hidden_states)
+
+    query_states = query_states.view(bsz, q_len, self.num_heads, self.head_dim).transpose(1, 2)
+    key_states = key_states.view(bsz, q_len, self.num_key_value_heads, self.head_dim).transpose(1, 2)
+    value_states = value_states.view(bsz, q_len, self.num_key_value_heads, self.head_dim).transpose(1, 2)
+
+    kv_seq_len = key_states.shape[-2]
+    # if past_key_value is not None:
+    #     if self.layer_idx is None:
+    #         raise ValueError(
+    #             f"The cache structure has changed since version v4.36. If you are using {self.__class__.__name__} "
+    #             "for auto-regressive decoding with k/v caching, please make sure to initialize the attention class "
+    #             "with a layer index."
+    #         )
+    #     kv_seq_len += past_key_value.get_usable_length(kv_seq_len, self.layer_idx)
+    if past_key_value is not None:
+        if self.layer_idx is None:
+            raise ValueError(
+                f"The cache structure has changed since version v4.36. If you are using {self.__class__.__name__} "
+                "for auto-regressive decoding with k/v caching, please make sure to initialize the attention class "
+                "with a layer index."
+            )
+        if hasattr(self, "kv_seq_len"): #[SnapKV] add kv_seq_len
+            if self.kv_seq_len != 0:
+                kv_seq_len += self.kv_seq_len
+            else:
+                kv_seq_len += past_key_value.get_usable_length(kv_seq_len, self.layer_idx)
+        else:
+            kv_seq_len += past_key_value.get_usable_length(kv_seq_len, self.layer_idx)
+
+
+
+    cos, sin = self.rotary_emb(value_states, position_ids)
+    query_states, key_states = apply_rotary_pos_emb(query_states, key_states, cos, sin)
+    # repeat k/v heads if n_kv_heads < n_heads
+    key_states = repeat_kv(key_states, self.num_key_value_groups)
+    value_states = repeat_kv(value_states, self.num_key_value_groups)
+
+    if past_key_value is not None:
+        # sin and cos are specific to RoPE models; cache_position needed for the static cache
+        cache_kwargs = {"sin": sin, "cos": cos, "cache_position": cache_position}
+        if key_states.shape[-2] == kv_seq_len:
+            self.kv_seq_len = kv_seq_len
+            key_states_compress, value_states_compress = self.kv_cluster.update_kv(key_states, query_states, value_states, attention_mask, self.num_key_value_groups)
+            past_key_value.update(key_states_compress, value_states_compress, self.layer_idx, cache_kwargs)
+        else:
+            self.kv_seq_len += q_len
+            key_states, value_states = past_key_value.update(key_states, value_states, self.layer_idx, cache_kwargs)
+        past_key_value._seen_tokens=self.kv_seq_len
+    
+    attn_weights = torch.matmul(query_states, key_states.transpose(2, 3)) / math.sqrt(self.head_dim)
+
+    if attn_weights.size() != (bsz, self.num_heads, q_len, kv_seq_len):
+        raise ValueError(
+            f"Attention weights should be of size {(bsz, self.num_heads, q_len, kv_seq_len)}, but is"
+            f" {attn_weights.size()}"
+        )
+
+    if attention_mask is not None:
+        if attention_mask.size() != (bsz, 1, q_len, kv_seq_len):
+            raise ValueError(
+                f"Attention mask should be of size {(bsz, 1, q_len, kv_seq_len)}, but is {attention_mask.size()}"
+            )
+
+        attn_weights = attn_weights + attention_mask
+
+    # upcast attention to fp32
+    attn_weights = nn.functional.softmax(attn_weights, dim=-1, dtype=torch.float32).to(query_states.dtype)
+    attn_weights = nn.functional.dropout(attn_weights, p=self.attention_dropout, training=self.training)
+    attn_output = torch.matmul(attn_weights, value_states)
+
+    if attn_output.size() != (bsz, self.num_heads, q_len, self.head_dim):
+        raise ValueError(
+            f"`attn_output` should be of size {(bsz, self.num_heads, q_len, self.head_dim)}, but is"
+            f" {attn_output.size()}"
+        )
+
+    attn_output = attn_output.transpose(1, 2).contiguous()
 
     attn_output = attn_output.view(bsz, q_len, -1)
     attn_output = self.o_proj(attn_output)
@@ -619,7 +1038,7 @@
     return attn_output, attn_weights, past_key_value
 
 
-def mistral_sdpa_attn_forward_L2Norm(
+def mistral_sdpa_attn_forward_CAM(
     self,
     hidden_states: torch.Tensor,
     attention_mask: Optional[torch.Tensor] = None,
@@ -645,7 +1064,7 @@
             cache_position=cache_position,
         )
 
-    init_l2norm(self)
+    init_CAM(self)
 
     bsz, q_len, _ = hidden_states.size()
 
@@ -764,7 +1183,7 @@
     return attn_output, None, past_key_value
 
 
-def mistral_flash_attn2_forward_L2Norm(
+def mistral_flash_attn2_forward_CAM(
     self,
     hidden_states: torch.Tensor,
     attention_mask: Optional[torch.Tensor] = None,
@@ -775,18 +1194,10 @@
     cache_position: Optional[torch.LongTensor] = None,
     **kwargs,
 ):
-<<<<<<< HEAD
-    # [SnapKV] register kv_cluster
-    init_l2norm(self)
-    if "padding_mask" in kwargs:
-        warnings.warn(
-            "Passing `padding_mask` is deprecated and will be removed in v4.37. Please make sure use `attention_mask` instead.`"
-=======
     if isinstance(past_key_value, StaticCache):
         raise ValueError(
             "`static` cache implementation is not compatible with `attn_implementation==flash_attention_2` "
             "make sure to use `sdpa` in the mean time, and open an issue at https://github.com/huggingface/transformers"
->>>>>>> d4926f4b
         )
     
     output_attentions = False
@@ -937,8 +1348,7 @@
     return attn_output, attn_weights, past_key_value
 
 
-
-def mistral_attn_forward_CAM(
+def mistral_attn_forward_StreamingLLM(
     self,
     hidden_states: torch.Tensor,
     attention_mask: Optional[torch.Tensor] = None,
@@ -955,7 +1365,7 @@
         )
     bsz, q_len, _ = hidden_states.size()
 
-    init_CAM(self)
+    init_StreamingLLM(self)
 
     query_states = self.q_proj(hidden_states)
     key_states = self.k_proj(hidden_states)
@@ -990,14 +1400,8 @@
             kv_seq_len += past_key_value.get_usable_length(kv_seq_len, self.layer_idx)
 
 
-<<<<<<< HEAD
-
-    cos, sin = self.rotary_emb(value_states, seq_len=kv_seq_len)
-    query_states, key_states = apply_rotary_pos_emb(query_states, key_states, cos, sin, position_ids)
-=======
     cos, sin = self.rotary_emb(value_states, position_ids)
     query_states, key_states = apply_rotary_pos_emb(query_states, key_states, cos, sin)
->>>>>>> d4926f4b
     # repeat k/v heads if n_kv_heads < n_heads
     key_states = repeat_kv(key_states, self.num_key_value_groups)
     value_states = repeat_kv(value_states, self.num_key_value_groups)
@@ -1014,6 +1418,9 @@
             key_states, value_states = past_key_value.update(key_states, value_states, self.layer_idx, cache_kwargs)
         past_key_value._seen_tokens=self.kv_seq_len
     
+
+
+
     attn_weights = torch.matmul(query_states, key_states.transpose(2, 3)) / math.sqrt(self.head_dim)
 
     if attn_weights.size() != (bsz, self.num_heads, q_len, kv_seq_len):
@@ -1052,7 +1459,7 @@
     return attn_output, attn_weights, past_key_value
 
 
-def mistral_sdpa_attn_forward_CAM(
+def mistral_sdpa_attn_forward_StreamingLLM(
     self,
     hidden_states: torch.Tensor,
     attention_mask: Optional[torch.Tensor] = None,
@@ -1078,7 +1485,7 @@
             cache_position=cache_position,
         )
 
-    init_CAM(self)
+    init_StreamingLLM(self)
 
     bsz, q_len, _ = hidden_states.size()
 
@@ -1115,15 +1522,9 @@
             kv_seq_len += past_key_value.get_usable_length(kv_seq_len, self.layer_idx)
 
 
-<<<<<<< HEAD
-    cos, sin = self.rotary_emb(value_states, seq_len=kv_seq_len)
-
-    query_states, key_states = apply_rotary_pos_emb(query_states, key_states, cos, sin, position_ids)
-=======
     cos, sin = self.rotary_emb(value_states, position_ids)
     query_states, key_states = apply_rotary_pos_emb(query_states, key_states, cos, sin)
     
->>>>>>> d4926f4b
     key_states = repeat_kv(key_states, self.num_key_value_groups)
     value_states = repeat_kv(value_states, self.num_key_value_groups)
 
@@ -1203,7 +1604,7 @@
     return attn_output, None, past_key_value
 
 
-def mistral_flash_attn2_forward_CAM(
+def mistral_flash_attn2_forward_StreamingLLM(
     self,
     hidden_states: torch.Tensor,
     attention_mask: Optional[torch.Tensor] = None,
@@ -1214,18 +1615,10 @@
     cache_position: Optional[torch.LongTensor] = None,
     **kwargs,
 ):
-<<<<<<< HEAD
-    # [SnapKV] register kv_cluster
-    init_CAM(self)
-    if "padding_mask" in kwargs:
-        warnings.warn(
-            "Passing `padding_mask` is deprecated and will be removed in v4.37. Please make sure use `attention_mask` instead.`"
-=======
     if isinstance(past_key_value, StaticCache):
         raise ValueError(
             "`static` cache implementation is not compatible with `attn_implementation==flash_attention_2` "
             "make sure to use `sdpa` in the mean time, and open an issue at https://github.com/huggingface/transformers"
->>>>>>> d4926f4b
         )
     
     output_attentions = False
@@ -1376,7 +1769,7 @@
     return attn_output, attn_weights, past_key_value
 
 
-def mistral_attn_forward_StreamingLLM(
+def mistral_attn_forward_PyramidKV(
     self,
     hidden_states: torch.Tensor,
     attention_mask: Optional[torch.Tensor] = None,
@@ -1393,7 +1786,7 @@
         )
     bsz, q_len, _ = hidden_states.size()
 
-    init_StreamingLLM(self)
+    init_pyramidkv(self, num_hidden_layers=self.config.num_hidden_layers)
 
     query_states = self.q_proj(hidden_states)
     key_states = self.k_proj(hidden_states)
@@ -1426,18 +1819,11 @@
                 kv_seq_len += past_key_value.get_usable_length(kv_seq_len, self.layer_idx)
         else:
             kv_seq_len += past_key_value.get_usable_length(kv_seq_len, self.layer_idx)
-<<<<<<< HEAD
-
-
-    cos, sin = self.rotary_emb(value_states, seq_len=kv_seq_len)
-    query_states, key_states = apply_rotary_pos_emb(query_states, key_states, cos, sin, position_ids)
-=======
             
             
             
     cos, sin = self.rotary_emb(value_states, position_ids)
     query_states, key_states = apply_rotary_pos_emb(query_states, key_states, cos, sin)
->>>>>>> d4926f4b
     # repeat k/v heads if n_kv_heads < n_heads
     key_states = repeat_kv(key_states, self.num_key_value_groups)
     value_states = repeat_kv(value_states, self.num_key_value_groups)
@@ -1454,9 +1840,6 @@
             key_states, value_states = past_key_value.update(key_states, value_states, self.layer_idx, cache_kwargs)
         past_key_value._seen_tokens=self.kv_seq_len
     
-
-
-
     attn_weights = torch.matmul(query_states, key_states.transpose(2, 3)) / math.sqrt(self.head_dim)
 
     if attn_weights.size() != (bsz, self.num_heads, q_len, kv_seq_len):
@@ -1495,7 +1878,7 @@
     return attn_output, attn_weights, past_key_value
 
 
-def mistral_sdpa_attn_forward_StreamingLLM(
+def mistral_sdpa_attn_forward_PyramidKV(
     self,
     hidden_states: torch.Tensor,
     attention_mask: Optional[torch.Tensor] = None,
@@ -1521,7 +1904,7 @@
             cache_position=cache_position,
         )
 
-    init_StreamingLLM(self)
+    init_pyramidkv(self, num_hidden_layers=self.config.num_hidden_layers)
 
     bsz, q_len, _ = hidden_states.size()
 
@@ -1558,20 +1941,11 @@
             kv_seq_len += past_key_value.get_usable_length(kv_seq_len, self.layer_idx)
 
 
-<<<<<<< HEAD
-        
-        
-        
-    cos, sin = self.rotary_emb(value_states, seq_len=kv_seq_len)
-    query_states, key_states = apply_rotary_pos_emb(query_states, key_states, cos, sin, position_ids)
-=======
     cos, sin = self.rotary_emb(value_states, position_ids)
     query_states, key_states = apply_rotary_pos_emb(query_states, key_states, cos, sin)
     
->>>>>>> d4926f4b
     key_states = repeat_kv(key_states, self.num_key_value_groups)
     value_states = repeat_kv(value_states, self.num_key_value_groups)
-    
 
     if past_key_value is not None:
         # Activate slicing cache only if the config has a value `sliding_windows` attribute
@@ -1617,8 +1991,6 @@
 
 
 
-
-
     causal_mask = attention_mask
     if attention_mask is not None:
         causal_mask = causal_mask[:, :, :, : key_states.shape[-2]]
@@ -1651,7 +2023,7 @@
     return attn_output, None, past_key_value
 
 
-def mistral_flash_attn2_forward_StreamingLLM(
+def mistral_flash_attn2_forward_PyramidKV(
     self,
     hidden_states: torch.Tensor,
     attention_mask: Optional[torch.Tensor] = None,
@@ -1662,18 +2034,10 @@
     cache_position: Optional[torch.LongTensor] = None,
     **kwargs,
 ):
-<<<<<<< HEAD
-    # [SnapKV] register kv_cluster
-    init_StreamingLLM(self)
-    if "padding_mask" in kwargs:
-        warnings.warn(
-            "Passing `padding_mask` is deprecated and will be removed in v4.37. Please make sure use `attention_mask` instead.`"
-=======
     if isinstance(past_key_value, StaticCache):
         raise ValueError(
             "`static` cache implementation is not compatible with `attn_implementation==flash_attention_2` "
             "make sure to use `sdpa` in the mean time, and open an issue at https://github.com/huggingface/transformers"
->>>>>>> d4926f4b
         )
     
     output_attentions = False
@@ -1824,7 +2188,7 @@
     return attn_output, attn_weights, past_key_value
 
 
-def mistral_attn_forward_PyramidKV(
+def mistral_attn_forward_SnapKV(
     self,
     hidden_states: torch.Tensor,
     attention_mask: Optional[torch.Tensor] = None,
@@ -1841,7 +2205,7 @@
         )
     bsz, q_len, _ = hidden_states.size()
 
-    init_pyramidkv(self, num_hidden_layers=self.config.num_hidden_layers)
+    init_snapkv(self)
 
     query_states = self.q_proj(hidden_states)
     key_states = self.k_proj(hidden_states)
@@ -1874,20 +2238,11 @@
                 kv_seq_len += past_key_value.get_usable_length(kv_seq_len, self.layer_idx)
         else:
             kv_seq_len += past_key_value.get_usable_length(kv_seq_len, self.layer_idx)
-<<<<<<< HEAD
-            
-            
-            
-    cos, sin = self.rotary_emb(value_states, seq_len=kv_seq_len)
-    query_states, key_states = apply_rotary_pos_emb(query_states, key_states, cos, sin, position_ids)
-=======
     cos, sin = self.rotary_emb(value_states, position_ids)
     query_states, key_states = apply_rotary_pos_emb(query_states, key_states, cos, sin)
->>>>>>> d4926f4b
     # repeat k/v heads if n_kv_heads < n_heads
     key_states = repeat_kv(key_states, self.num_key_value_groups)
     value_states = repeat_kv(value_states, self.num_key_value_groups)
-
     if past_key_value is not None:
         # sin and cos are specific to RoPE models; cache_position needed for the static cache
         cache_kwargs = {"sin": sin, "cos": cos, "cache_position": cache_position}
@@ -1900,6 +2255,7 @@
             key_states, value_states = past_key_value.update(key_states, value_states, self.layer_idx, cache_kwargs)
         past_key_value._seen_tokens=self.kv_seq_len
     
+
     attn_weights = torch.matmul(query_states, key_states.transpose(2, 3)) / math.sqrt(self.head_dim)
 
     if attn_weights.size() != (bsz, self.num_heads, q_len, kv_seq_len):
@@ -1938,7 +2294,7 @@
     return attn_output, attn_weights, past_key_value
 
 
-def mistral_sdpa_attn_forward_PyramidKV(
+def mistral_sdpa_attn_forward_SnapKV(
     self,
     hidden_states: torch.Tensor,
     attention_mask: Optional[torch.Tensor] = None,
@@ -1964,7 +2320,7 @@
             cache_position=cache_position,
         )
 
-    init_pyramidkv(self, num_hidden_layers=self.config.num_hidden_layers)
+    init_snapkv(self)
 
     bsz, q_len, _ = hidden_states.size()
 
@@ -2000,15 +2356,10 @@
         else:
             kv_seq_len += past_key_value.get_usable_length(kv_seq_len, self.layer_idx)
 
-<<<<<<< HEAD
-    cos, sin = self.rotary_emb(value_states, seq_len=kv_seq_len)
-    query_states, key_states = apply_rotary_pos_emb(query_states, key_states, cos, sin, position_ids)
-=======
 
     cos, sin = self.rotary_emb(value_states, position_ids)
     query_states, key_states = apply_rotary_pos_emb(query_states, key_states, cos, sin)
     
->>>>>>> d4926f4b
     key_states = repeat_kv(key_states, self.num_key_value_groups)
     value_states = repeat_kv(value_states, self.num_key_value_groups)
 
@@ -2088,7 +2439,7 @@
     return attn_output, None, past_key_value
 
 
-def mistral_flash_attn2_forward_PyramidKV(
+def mistral_flash_attn2_forward_SnapKV(
     self,
     hidden_states: torch.Tensor,
     attention_mask: Optional[torch.Tensor] = None,
@@ -2099,17 +2450,6 @@
     cache_position: Optional[torch.LongTensor] = None,
     **kwargs,
 ):
-<<<<<<< HEAD
-    
-    init_pyramidkv(self, num_hidden_layers=self.config.num_hidden_layers)
-    if "padding_mask" in kwargs:
-        warnings.warn(
-            "Passing `padding_mask` is deprecated and will be removed in v4.37. Please make sure use `attention_mask` instead.`"
-        )
-
-        # overwrite attention_mask with padding_mask
-        attention_mask = kwargs.pop("padding_mask")
-=======
     if isinstance(past_key_value, StaticCache):
         raise ValueError(
             "`static` cache implementation is not compatible with `attn_implementation==flash_attention_2` "
@@ -2121,7 +2461,6 @@
     # [SnapKV] register kv_cluster
     init_snapkv(self)
     
->>>>>>> d4926f4b
     bsz, q_len, _ = hidden_states.size()
 
     query_states = self.q_proj(hidden_states)
@@ -2257,419 +2596,6 @@
     )
 
     attn_output = attn_output.reshape(bsz, q_len, self.num_heads * self.head_dim).contiguous()
-    attn_output = self.o_proj(attn_output)
-
-    if not output_attentions:
-        attn_weights = None
-
-    return attn_output, attn_weights, past_key_value
-
-
-def mistral_attn_forward_SnapKV(
-    self,
-    hidden_states: torch.Tensor,
-    attention_mask: Optional[torch.Tensor] = None,
-    position_ids: Optional[torch.LongTensor] = None,
-    past_key_value: Optional[Cache] = None,
-    output_attentions: bool = False,
-    use_cache: bool = False,
-    cache_position: Optional[torch.LongTensor] = None,
-    **kwargs,
-) -> Tuple[torch.Tensor, Optional[torch.Tensor], Optional[Tuple[torch.Tensor]]]:
-    if "padding_mask" in kwargs:
-        warnings.warn(
-            "Passing `padding_mask` is deprecated and will be removed in v4.37. Please make sure use `attention_mask` instead.`"
-        )
-    bsz, q_len, _ = hidden_states.size()
-
-    init_snapkv(self)
-
-    query_states = self.q_proj(hidden_states)
-    key_states = self.k_proj(hidden_states)
-    value_states = self.v_proj(hidden_states)
-
-    query_states = query_states.view(bsz, q_len, self.num_heads, self.head_dim).transpose(1, 2)
-    key_states = key_states.view(bsz, q_len, self.num_key_value_heads, self.head_dim).transpose(1, 2)
-    value_states = value_states.view(bsz, q_len, self.num_key_value_heads, self.head_dim).transpose(1, 2)
-
-    kv_seq_len = key_states.shape[-2]
-    # if past_key_value is not None:
-    #     if self.layer_idx is None:
-    #         raise ValueError(
-    #             f"The cache structure has changed since version v4.36. If you are using {self.__class__.__name__} "
-    #             "for auto-regressive decoding with k/v caching, please make sure to initialize the attention class "
-    #             "with a layer index."
-    #         )
-    #     kv_seq_len += past_key_value.get_usable_length(kv_seq_len, self.layer_idx)
-    if past_key_value is not None:
-        if self.layer_idx is None:
-            raise ValueError(
-                f"The cache structure has changed since version v4.36. If you are using {self.__class__.__name__} "
-                "for auto-regressive decoding with k/v caching, please make sure to initialize the attention class "
-                "with a layer index."
-            )
-        if hasattr(self, "kv_seq_len"): #[SnapKV] add kv_seq_len
-            if self.kv_seq_len != 0:
-                kv_seq_len += self.kv_seq_len
-            else:
-                kv_seq_len += past_key_value.get_usable_length(kv_seq_len, self.layer_idx)
-        else:
-            kv_seq_len += past_key_value.get_usable_length(kv_seq_len, self.layer_idx)
-    cos, sin = self.rotary_emb(value_states, seq_len=kv_seq_len)
-    query_states, key_states = apply_rotary_pos_emb(query_states, key_states, cos, sin, position_ids)
-    # repeat k/v heads if n_kv_heads < n_heads
-    key_states = repeat_kv(key_states, self.num_key_value_groups)
-    value_states = repeat_kv(value_states, self.num_key_value_groups)
-    if past_key_value is not None:
-        # sin and cos are specific to RoPE models; cache_position needed for the static cache
-        cache_kwargs = {"sin": sin, "cos": cos, "cache_position": cache_position}
-        if key_states.shape[-2] == kv_seq_len:
-            self.kv_seq_len = kv_seq_len
-            key_states_compress, value_states_compress = self.kv_cluster.update_kv(key_states, query_states, value_states, attention_mask, self.num_key_value_groups)
-            past_key_value.update(key_states_compress, value_states_compress, self.layer_idx, cache_kwargs)
-        else:
-            self.kv_seq_len += q_len
-            key_states, value_states = past_key_value.update(key_states, value_states, self.layer_idx, cache_kwargs)
-        past_key_value._seen_tokens=self.kv_seq_len
-    
-
-    attn_weights = torch.matmul(query_states, key_states.transpose(2, 3)) / math.sqrt(self.head_dim)
-
-    if attn_weights.size() != (bsz, self.num_heads, q_len, kv_seq_len):
-        raise ValueError(
-            f"Attention weights should be of size {(bsz, self.num_heads, q_len, kv_seq_len)}, but is"
-            f" {attn_weights.size()}"
-        )
-
-    if attention_mask is not None:
-        if attention_mask.size() != (bsz, 1, q_len, kv_seq_len):
-            raise ValueError(
-                f"Attention mask should be of size {(bsz, 1, q_len, kv_seq_len)}, but is {attention_mask.size()}"
-            )
-
-        attn_weights = attn_weights + attention_mask
-
-    # upcast attention to fp32
-    attn_weights = nn.functional.softmax(attn_weights, dim=-1, dtype=torch.float32).to(query_states.dtype)
-    attn_weights = nn.functional.dropout(attn_weights, p=self.attention_dropout, training=self.training)
-    attn_output = torch.matmul(attn_weights, value_states)
-
-    if attn_output.size() != (bsz, self.num_heads, q_len, self.head_dim):
-        raise ValueError(
-            f"`attn_output` should be of size {(bsz, self.num_heads, q_len, self.head_dim)}, but is"
-            f" {attn_output.size()}"
-        )
-
-    attn_output = attn_output.transpose(1, 2).contiguous()
-    attn_output = attn_output.reshape(bsz, q_len, self.hidden_size)
-
-    attn_output = self.o_proj(attn_output)
-
-    if not output_attentions:
-        attn_weights = None
-
-    return attn_output, attn_weights, past_key_value
-
-
-def mistral_sdpa_attn_forward_SnapKV(
-    self,
-    hidden_states: torch.Tensor,
-    attention_mask: Optional[torch.Tensor] = None,
-    position_ids: Optional[torch.LongTensor] = None,
-    past_key_value: Optional[Cache] = None,
-    output_attentions: bool = False,
-    use_cache: bool = False,
-) -> Tuple[torch.Tensor, Optional[torch.Tensor], Optional[Tuple[torch.Tensor]]]:
-    if output_attentions:
-        # TODO: Improve this warning with e.g. `model.config.attn_implementation = "manual"` once this is implemented.
-        logger.warning_once(
-            "MistralModel is using MistralSdpaAttention, but `torch.nn.functional.scaled_dot_product_attention` does not support `output_attentions=True`. Falling back to the manual attention implementation, "
-            'but specifying the manual implementation will be required from Transformers version v5.0.0 onwards. This warning can be removed using the argument `attn_implementation="eager"` when loading the model.'
-        )
-        return super().forward(
-            hidden_states=hidden_states,
-            attention_mask=attention_mask,
-            position_ids=position_ids,
-            past_key_value=past_key_value,
-            output_attentions=output_attentions,
-            use_cache=use_cache,
-        )
-
-    init_snapkv(self)
-
-    bsz, q_len, _ = hidden_states.size()
-
-    query_states = self.q_proj(hidden_states)
-    key_states = self.k_proj(hidden_states)
-    value_states = self.v_proj(hidden_states)
-
-    query_states = query_states.view(bsz, q_len, self.num_heads, self.head_dim).transpose(1, 2)
-    key_states = key_states.view(bsz, q_len, self.num_key_value_heads, self.head_dim).transpose(1, 2)
-    value_states = value_states.view(bsz, q_len, self.num_key_value_heads, self.head_dim).transpose(1, 2)
-
-    kv_seq_len = key_states.shape[-2]
-    # if past_key_value is not None:
-    #     if self.layer_idx is None:
-    #         raise ValueError(
-    #             f"The cache structure has changed since version v4.36. If you are using {self.__class__.__name__} "
-    #             "for auto-regressive decoding with k/v caching, please make sure to initialize the attention class "
-    #             "with a layer index."
-    #         )
-    #     kv_seq_len += past_key_value.get_usable_length(kv_seq_len, self.layer_idx)
-    if past_key_value is not None:
-        if self.layer_idx is None:
-            raise ValueError(
-                f"The cache structure has changed since version v4.36. If you are using {self.__class__.__name__} "
-                "for auto-regressive decoding with k/v caching, please make sure to initialize the attention class "
-                "with a layer index."
-            )
-        if hasattr(self, "kv_seq_len"): #[SnapKV] add kv_seq_len
-            if self.kv_seq_len != 0:
-                kv_seq_len += self.kv_seq_len
-            else:
-                kv_seq_len += past_key_value.get_usable_length(kv_seq_len, self.layer_idx)
-        else:
-            kv_seq_len += past_key_value.get_usable_length(kv_seq_len, self.layer_idx)
-
-
-    cos, sin = self.rotary_emb(value_states, seq_len=kv_seq_len)
-
-    query_states, key_states = apply_rotary_pos_emb(query_states, key_states, cos, sin, position_ids)
-    key_states = repeat_kv(key_states, self.num_key_value_groups)
-    value_states = repeat_kv(value_states, self.num_key_value_groups)
-
-    if past_key_value is not None:
-        # Activate slicing cache only if the config has a value `sliding_windows` attribute
-        cache_has_contents = past_key_value.get_seq_length(self.layer_idx) > 0
-        if (
-            getattr(self.config, "sliding_window", None) is not None
-            and kv_seq_len > self.config.sliding_window
-            and cache_has_contents
-        ):
-            slicing_tokens = 1 - self.config.sliding_window
-
-            past_key = past_key_value[self.layer_idx][0]
-            past_value = past_key_value[self.layer_idx][1]
-
-            past_key = past_key[:, :, slicing_tokens:, :].contiguous()
-            past_value = past_value[:, :, slicing_tokens:, :].contiguous()
-
-            # if past_key.shape[-2] != self.config.sliding_window - 1:
-            #     raise ValueError(
-            #         f"past key must have a shape of (`batch_size, num_heads, self.config.sliding_window-1, head_dim`), got"
-            #         f" {past_key.shape}"
-            #     )
-
-            if attention_mask is not None:
-                attention_mask = attention_mask[:, slicing_tokens:]
-                attention_mask = torch.cat([attention_mask, torch.ones_like(attention_mask[:, -1:])], dim=-1)
-
-        # print(f"debug key_states.shape[-2] {key_states.shape[-2]} kv_seq_len {kv_seq_len}")
-
-        cache_kwargs = {"sin": sin, "cos": cos}  # Specific to RoPE models
-        if key_states.shape[-2] >= kv_seq_len: # [SnapKV] add kv_cluster
-            self.kv_seq_len = kv_seq_len
-            key_states_compress, value_states_compress = self.kv_cluster.update_kv(key_states, query_states, value_states, attention_mask, self.num_key_value_groups)
-            past_key_value.update(key_states_compress, value_states_compress, self.layer_idx, cache_kwargs)
-            
-            # print(f"debug key_states.shape[-2] {key_states_compress.shape[-2]} value_states_compress.shape {value_states_compress.shape[-2]}")
-        else:
-            self.kv_seq_len += q_len
-            key_states, value_states = past_key_value.update(key_states, value_states, self.layer_idx, cache_kwargs)
-        past_key_value._seen_tokens=self.kv_seq_len
-    
-
-
-    if attention_mask is not None:
-        if attention_mask.size() != (bsz, 1, q_len, kv_seq_len):
-            raise ValueError(
-                f"Attention mask should be of size {(bsz, 1, q_len, kv_seq_len)}, but is {attention_mask.size()}"
-            )
-
-    # SDPA with memory-efficient backend is currently (torch==2.1.2) bugged with non-contiguous inputs with custom attn_mask,
-    # Reference: https://github.com/pytorch/pytorch/issues/112577.
-    if query_states.device.type == "cuda" and attention_mask is not None:
-        query_states = query_states.contiguous()
-        key_states = key_states.contiguous()
-        value_states = value_states.contiguous()
-
-    attn_output = torch.nn.functional.scaled_dot_product_attention(
-        query_states,
-        key_states,
-        value_states,
-        attn_mask=attention_mask,
-        dropout_p=self.attention_dropout if self.training else 0.0,
-        # The q_len > 1 is necessary to match with AttentionMaskConverter.to_causal_4d that does not create a causal mask in case q_len == 1.
-        is_causal=self.is_causal and attention_mask is None and q_len > 1,
-    )
-
-    attn_output = attn_output.transpose(1, 2).contiguous()
-    attn_output = attn_output.view(bsz, q_len, self.hidden_size)
-
-    attn_output = self.o_proj(attn_output)
-
-    return attn_output, None, past_key_value
-
-
-def mistral_flash_attn2_forward_SnapKV(
-    self,
-    hidden_states: torch.Tensor,
-    attention_mask: Optional[torch.Tensor] = None,
-    position_ids: Optional[torch.LongTensor] = None,
-    past_key_value: Optional[Cache] = None,
-    output_attentions: bool = False,
-    use_cache: bool = False,
-    **kwargs,
-):
-    # [SnapKV] register kv_cluster
-    init_snapkv(self)
-    if "padding_mask" in kwargs:
-        warnings.warn(
-            "Passing `padding_mask` is deprecated and will be removed in v4.37. Please make sure use `attention_mask` instead.`"
-        )
-
-        # overwrite attention_mask with padding_mask
-        attention_mask = kwargs.pop("padding_mask")
-    bsz, q_len, _ = hidden_states.size()
-
-    query_states = self.q_proj(hidden_states)
-    key_states = self.k_proj(hidden_states)
-    value_states = self.v_proj(hidden_states)
-
-    query_states = query_states.view(bsz, q_len, self.num_heads, self.head_dim).transpose(1, 2)
-    key_states = key_states.view(bsz, q_len, self.num_key_value_heads, self.head_dim).transpose(1, 2)
-    value_states = value_states.view(bsz, q_len, self.num_key_value_heads, self.head_dim).transpose(1, 2)
-    
-    kv_seq_len = key_states.shape[-2]
-    # if past_key_value is not None:
-    #     if self.layer_idx is None:
-    #         raise ValueError(
-    #             f"The cache structure has changed since version v4.36. If you are using {self.__class__.__name__} "
-    #             "for auto-regressive decoding with k/v caching, please make sure to initialize the attention class "
-    #             "with a layer index."
-    #         )
-    #     kv_seq_len += past_key_value.get_usable_length(kv_seq_len, self.layer_idx)
-    if past_key_value is not None:
-        if self.layer_idx is None:
-            raise ValueError(
-                f"The cache structure has changed since version v4.36. If you are using {self.__class__.__name__} "
-                "for auto-regressive decoding with k/v caching, please make sure to initialize the attention class "
-                "with a layer index."
-            )
-        if hasattr(self, "kv_seq_len"): #[SnapKV] add kv_seq_len
-            if self.kv_seq_len != 0:
-                kv_seq_len += self.kv_seq_len
-            else:
-                kv_seq_len += past_key_value.get_usable_length(kv_seq_len, self.layer_idx)
-        else:
-            kv_seq_len += past_key_value.get_usable_length(kv_seq_len, self.layer_idx)
-
-    # Because the input can be padded, the absolute sequence length depends on the max position id.
-    rotary_seq_len = max(kv_seq_len, position_ids[:, -1].max().item()) + 1
-    cos, sin = self.rotary_emb(value_states, seq_len=rotary_seq_len)
-
-    query_states, key_states = apply_rotary_pos_emb(query_states, key_states, cos, sin, position_ids)
-
-    use_sliding_windows = (
-        _flash_supports_window_size
-        and getattr(self.config, "sliding_window", None) is not None
-        and kv_seq_len > self.config.sliding_window
-    )
-
-    if not _flash_supports_window_size:
-        logger.warning_once(
-            "The current flash attention version does not support sliding window attention, for a more memory efficient implementation"
-            " make sure to upgrade flash-attn library."
-        )
-    # repeat k/v heads if n_kv_heads < n_heads
-    # [SnapKV] move to ahead
-    key_states = repeat_kv(key_states, self.num_key_value_groups)
-    value_states = repeat_kv(value_states, self.num_key_value_groups)
-
-    if past_key_value is not None:
-        # Activate slicing cache only if the config has a value `sliding_windows` attribute
-        cache_has_contents = past_key_value.get_seq_length(self.layer_idx) > 0
-        if (
-            getattr(self.config, "sliding_window", None) is not None
-            and kv_seq_len > self.config.sliding_window
-            and cache_has_contents
-        ):
-            slicing_tokens = 1 - self.config.sliding_window
-
-            past_key = past_key_value[self.layer_idx][0]
-            past_value = past_key_value[self.layer_idx][1]
-
-            past_key = past_key[:, :, slicing_tokens:, :].contiguous()
-            past_value = past_value[:, :, slicing_tokens:, :].contiguous()
-
-            # if past_key.shape[-2] != self.config.sliding_window - 1:
-            #     raise ValueError(
-            #         f"past key must have a shape of (`batch_size, num_heads, self.config.sliding_window-1, head_dim`), got"
-            #         f" {past_key.shape}"
-            #     )
-
-            if attention_mask is not None:
-                attention_mask = attention_mask[:, slicing_tokens:]
-                attention_mask = torch.cat([attention_mask, torch.ones_like(attention_mask[:, -1:])], dim=-1)
-
-        # print(f"debug key_states.shape[-2] {key_states.shape[-2]} kv_seq_len {kv_seq_len}")
-
-        cache_kwargs = {"sin": sin, "cos": cos}  # Specific to RoPE models
-        if key_states.shape[-2] >= kv_seq_len: # [SnapKV] add kv_cluster
-            self.kv_seq_len = kv_seq_len
-            key_states_compress, value_states_compress = self.kv_cluster.update_kv(key_states, query_states, value_states, attention_mask, self.num_key_value_groups)
-            past_key_value.update(key_states_compress, value_states_compress, self.layer_idx, cache_kwargs)
-            
-            # print(f"debug key_states.shape[-2] {key_states_compress.shape[-2]} value_states_compress.shape {value_states_compress.shape[-2]}")
-        else:
-            self.kv_seq_len += q_len
-            key_states, value_states = past_key_value.update(key_states, value_states, self.layer_idx, cache_kwargs)
-        past_key_value._seen_tokens=self.kv_seq_len
-    
-        # key_states, value_states = past_key_value.update(key_states, value_states, self.layer_idx, cache_kwargs)
-
-    
-    dropout_rate = 0.0 if not self.training else self.attention_dropout
-
-    # In PEFT, usually we cast the layer norms in float32 for training stability reasons
-    # therefore the input hidden states gets silently casted in float32. Hence, we need
-    # cast them back in float16 just to be sure everything works as expected.
-    input_dtype = query_states.dtype
-    if input_dtype == torch.float32:
-        # Handle the case where the model is quantized
-        if hasattr(self.config, "_pre_quantization_dtype"):
-            target_dtype = self.config._pre_quantization_dtype
-        else:
-            target_dtype = self.q_proj.weight.dtype
-
-        logger.warning_once(
-            f"The input hidden states seems to be silently casted in float32, this might be related to"
-            f" the fact you have upcasted embedding or layer norm layers in float32. We will cast back the input in"
-            f" {target_dtype}."
-        )
-
-        query_states = query_states.to(target_dtype)
-        key_states = key_states.to(target_dtype)
-        value_states = value_states.to(target_dtype)
-
-    # Reashape to the expected shape for Flash Attention
-    query_states = query_states.transpose(1, 2)
-    key_states = key_states.transpose(1, 2)
-    value_states = value_states.transpose(1, 2)
-    # print('layer id', self.layer_idx, 'query_states', query_states.shape, 'key_states', key_states.shape, 'value_states', value_states.shape, 'kv_seq_len', kv_seq_len, 'dropout_rate', dropout_rate, 'use_sliding_windows', use_sliding_windows)
-    # [SnapKV] change attention_mask to None
-    # print('layer id', self.layer_idx, 'query_states', query_states.shape, 'key_states', key_states.shape, 'value_states', value_states.shape, 'attention_mask', attention_mask.shape, 'kv_seq_len', kv_seq_len, 'dropout_rate', dropout_rate, 'use_sliding_windows', use_sliding_windows)
-    attn_output = _flash_attention_forward(
-        self,
-        query_states,
-        key_states,
-        value_states,
-        attention_mask,
-        q_len,
-        dropout=dropout_rate,
-    )
-
-    attn_output = attn_output.reshape(bsz, q_len, self.hidden_size).contiguous()
     attn_output = self.o_proj(attn_output)
 
     if not output_attentions:
