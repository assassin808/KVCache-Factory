--- conflicted
+++ resolved
@@ -45,7 +45,6 @@
         transformers.models.llama.modeling_llama.LlamaFlashAttention2.forward = llama_flash_attn2_forward_SnapKV
         transformers.models.llama.modeling_llama.LlamaSdpaAttention.forward = llama_sdpa_attn_forward_SnapKV
     
-<<<<<<< HEAD
     elif method == "minference":
         print("Using MInference!")
         from .minference import minference_attn_forward, init_minference
@@ -55,13 +54,11 @@
         transformers.models.llama.modeling_llama.LlamaFlashAttention2.forward = minference_attn_forward
         transformers.models.llama.modeling_llama.LlamaSdpaAttention.forward = minference_attn_forward
         
-=======
     elif method == "l2norm":
         print("Using L2Norm!")
         transformers.models.llama.modeling_llama.LlamaAttention.forward = llama_attn_forward_L2Norm
         transformers.models.llama.modeling_llama.LlamaFlashAttention2.forward = llama_flash_attn2_forward_L2Norm
         transformers.models.llama.modeling_llama.LlamaSdpaAttention.forward = llama_sdpa_attn_forward_L2Norm
->>>>>>> 57bc37f5
         
     if method not in ["fullkv"]:
         transformers.models.llama.modeling_llama.LlamaForCausalLM.prepare_inputs_for_generation = prepare_inputs_for_generation_llama_new
