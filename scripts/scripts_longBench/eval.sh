--- conflicted
+++ resolved
@@ -5,12 +5,9 @@
 attn_implementation=$4 # Support "flash_attention_2", "sdpa", "eager".
 source_path=$5
 model_path=$6
-<<<<<<< HEAD
 merge_method=$7 # Support "pivot"(LOOK-M_PivotMerge).
-=======
 quant_method=$7 # Support kivi and kvquant, default None.
 nbits=$8 # Quantization bit-width support 8,4,2. Need to set quant_method first.
->>>>>>> 61571acd
 save_dir=${source_path}"results_long_bench" # path to result save_dir
 
 python3 run_longbench.py \
@@ -19,12 +16,6 @@
     --max_capacity_prompts ${max_capacity_prompts} \
     --attn_implementation ${attn_implementation} \
     --save_dir ${save_dir} \
-<<<<<<< HEAD
     --merge ${merge_method} \
-    --use_cache True
-
-=======
-    --use_cache True \
     --nbits ${nbits} \
-    --quant_method ${quant_method}
->>>>>>> 61571acd
+    --quant_method ${quant_method}